# Copyright 2018 British Broadcasting Corporation
#
# Licensed under the Apache License, Version 2.0 (the "License");
# you may not use this file except in compliance with the License.
# You may obtain a copy of the License at
#
#     http://www.apache.org/licenses/LICENSE-2.0
#
# Unless required by applicable law or agreed to in writing, software
# distributed under the License is distributed on an "AS IS" BASIS,
# WITHOUT WARRANTIES OR CONDITIONS OF ANY KIND, either express or implied.
# See the License for the specific language governing permissions and
# limitations under the License.

import time
import uuid
import re
from requests.compat import json
from copy import deepcopy
from collections import defaultdict
from random import randint
from jinja2 import Template

from ..GenericTest import GenericTest, NMOSTestException
from ..IS05Utils import IS05Utils
from .. import Config as CONFIG
from ..TestHelper import compare_json, get_default_ip

NODE_API_KEY = "node"
CONN_API_KEY = "connection"


class IS0502Test(GenericTest):
    """
    Runs Tests covering both IS-04 and IS-05
    """
    def __init__(self, apis, **kwargs):
        # Don't auto-test /transportfile as it is permitted to generate a 404 when master_enable is false
        omit_paths = [
            "/single/senders/{senderId}/transportfile"
        ]
        GenericTest.__init__(self, apis, omit_paths)
        self.node_url = self.apis[NODE_API_KEY]["url"]
        self.connection_url = self.apis[CONN_API_KEY]["url"]
        self.is05_resources = {"senders": [], "receivers": [], "_requested": [], "transport_types": {},
                               "transport_files": {}}
        self.is04_resources = {"senders": [], "receivers": [], "_requested": [], "sources": [], "flows": []}
        self.is05_utils = IS05Utils(self.connection_url)

    def get_is04_resources(self, resource_type):
        """Retrieve all Senders or Receivers from a Node API, keeping hold of the returned objects"""
        assert resource_type in ["senders", "receivers", "sources", "flows"]

        # Prevent this being executed twice in one test run
        if resource_type in self.is04_resources["_requested"]:
            return True, ""

        valid, resources = self.do_request("GET", self.node_url + resource_type)
        if not valid:
            return False, "Node API did not respond as expected: {}".format(resources)

        try:
            for resource in resources.json():
                self.is04_resources[resource_type].append(resource)
            self.is04_resources["_requested"].append(resource_type)
        except json.JSONDecodeError:
            return False, "Non-JSON response returned from Node API"

        return True, ""

    def refresh_is04_resources(self, resource_type):
        """Force a re-retrieval of the IS-04 Senders or Receivers, bypassing the cache"""
        if resource_type in self.is04_resources["_requested"]:
            self.is04_resources["_requested"].remove(resource_type)
            self.is04_resources[resource_type] = []

        return self.get_is04_resources(resource_type)

    def get_is05_resources(self, resource_type):
        """Retrieve all Senders or Receivers from a Connection API, keeping hold of the returned IDs"""
        assert resource_type in ["senders", "receivers"]

        # Prevent this being executed twice in one test run
        if resource_type in self.is05_resources["_requested"]:
            return True, ""

        valid, resources = self.do_request("GET", self.connection_url + "single/" + resource_type)
        if not valid:
            return False, "Connection API did not respond as expected: {}".format(resources)

        try:
            for resource in resources.json():
                resource_id = resource.rstrip("/")
                self.is05_resources[resource_type].append(resource_id)
                if self.is05_utils.compare_api_version(self.apis[CONN_API_KEY]["version"], "v1.1") >= 0:
                    transport_type = self.is05_utils.get_transporttype(resource_id, resource_type.rstrip("s"))
                    self.is05_resources["transport_types"][resource_id] = transport_type
                else:
                    self.is05_resources["transport_types"][resource_id] = "urn:x-nmos:transport:rtp"
                if resource_type == "senders":
                    transport_file = self.is05_utils.get_transportfile(resource_id)
                    self.is05_resources["transport_files"][resource_id] = transport_file
            self.is05_resources["_requested"].append(resource_type)
        except json.JSONDecodeError:
            return False, "Non-JSON response returned from Node API"

        return True, ""

    def check_is04_in_is05(self, resource_type):
        """Check that each Sender or Receiver found via IS-04 has a matching entry in IS-05"""
        assert resource_type in ["senders", "receivers"]

        result = True
        for is04_resource in self.is04_resources[resource_type]:
            valid_transports = self.is05_utils.get_valid_transports(self.apis[CONN_API_KEY]["version"])
            if is04_resource["transport"] in valid_transports:
                if is04_resource["id"] not in self.is05_resources[resource_type]:
                    result = False

        return result

    def check_is05_in_is04(self, resource_type):
        """Check that each Sender or Receiver found via IS-05 has a matching entry in IS-04"""
        assert resource_type in ["senders", "receivers"]

        result = True
        for is05_resource in self.is05_resources[resource_type]:
            is05_res_ok = False
            for is04_resource in self.is04_resources[resource_type]:
                if is04_resource["id"] == is05_resource:
                    is05_res_ok = True
                    break
            result = is05_res_ok
            if not result:
                break

        return result

    def activate_check_version(self, resource_type, resource_list):
        try:
            for is05_resource in resource_list:
                found_04_resource = False
                for is04_resource in self.is04_resources[resource_type]:
                    if is04_resource["id"] == is05_resource:
                        found_04_resource = True
                        current_ver = is04_resource["version"]
                        transport_type = self.is05_resources["transport_types"][is05_resource]

                        if resource_type == "receivers":
                            # also check 'caps' version defined by BCP-004-01
                            current_caps = is04_resource["caps"]
                            current_caps_ver = current_caps["version"] if "version" in current_caps else None

                        method = self.is05_utils.check_perform_immediate_activation
                        valid, response = self.is05_utils.check_activation(resource_type.rstrip("s"), is05_resource,
                                                                           method, transport_type)
                        if not valid:
                            return False, response

                        time.sleep(CONFIG.API_PROCESSING_TIMEOUT)

                        valid, response = self.do_request("GET", self.node_url + resource_type + "/" + is05_resource)
                        if not valid:
                            return False, "Node API did not respond as expected: {}".format(response)
                        new_is04_resource = response.json()

                        new_ver = new_is04_resource["version"]

                        if self.is05_utils.compare_resource_version(new_ver, current_ver) != 1:
                            return False, "IS-04 resource version did not change when {} {} was activated" \
                                          .format(resource_type.rstrip("s").capitalize(), is05_resource)

                        if resource_type == "receivers" and current_caps_ver:
                            # the 'caps' version shouldn't change unless something else in 'caps' has changed
                            # and that shouldn't happen as a result of the activation
                            new_caps = new_is04_resource["caps"]
                            new_caps_ver = new_caps["version"]
                            if self.is05_utils.compare_resource_version(new_caps_ver, current_caps_ver) != 0:
                                new_caps["version"] = current_caps_ver
                                if compare_json(new_caps, current_caps):
                                    return False, "IS-04 caps version changed when {} {} was activated" \
                                                  .format(resource_type.rstrip("s").capitalize(), is05_resource)

                if not found_04_resource:
                    return False, "Unable to find an IS-04 resource with ID {}".format(is05_resource)

        except json.JSONDecodeError:
            return False, "Non-JSON response returned from Node API"
        except KeyError:
            return False, "Version attribute was not found in IS-04 resource"

        return True, ""

    def activate_check_parked(self, resource_type, resource_list):
        for is05_resource in resource_list:
            valid, response = self.is05_utils.park_resource(resource_type, is05_resource)
            if not valid:
                return False, response

        time.sleep(CONFIG.API_PROCESSING_TIMEOUT)

        valid, result = self.refresh_is04_resources(resource_type)
        if not valid:
            return False, result

        try:
            api = self.apis[NODE_API_KEY]
            for is05_resource in resource_list:
                found_04_resource = False
                for is04_resource in self.is04_resources[resource_type]:
                    if is04_resource["id"] == is05_resource:
                        found_04_resource = True
                        subscription = is04_resource["subscription"]

                        # Only IS-04 v1.2+ has an 'active' subscription key
                        if self.is05_utils.compare_api_version(api["version"], "v1.2") >= 0:
                            if subscription["active"] is not False:
                                return False, "IS-04 {} {} was not marked as inactive when IS-05 master_enable set to" \
                                              " false".format(resource_type.rstrip("s").capitalize(), is05_resource)

                        id_key = "sender_id"
                        if resource_type == "senders":
                            id_key = "receiver_id"
                        if subscription[id_key] is not None:
                            return False, "IS-04 {} {} still indicates a subscribed '{}' when parked".format(
                                          resource_type.rstrip("s").capitalize(), is05_resource, id_key)

                if not found_04_resource:
                    return False, "Unable to find an IS-04 resource with ID {}".format(is05_resource)

        except KeyError:
            return False, "Subscription attribute was not found in IS-04 resource"

        return True, ""

    def activate_check_subscribed(self, resource_type, resource_list, nmos=True, multicast=True):
        sub_ids = {}
        for is05_resource in resource_list:
            if self.is05_resources["transport_types"][is05_resource] != "urn:x-nmos:transport:rtp":
                continue

            if (resource_type == "receivers" and nmos) or \
               (resource_type == "senders" and nmos and not multicast):
                sub_id = str(uuid.uuid4())
            else:
                sub_id = None
            sub_ids[is05_resource] = sub_id
            valid, response = self.is05_utils.subscribe_resource(resource_type, is05_resource, sub_id, multicast)
            if not valid:
                return False, response

        time.sleep(CONFIG.API_PROCESSING_TIMEOUT)

        valid, result = self.refresh_is04_resources(resource_type)
        if not valid:
            return False, result

        try:
            api = self.apis[NODE_API_KEY]
            for is05_resource in resource_list:
                if self.is05_resources["transport_types"][is05_resource] != "urn:x-nmos:transport:rtp":
                    continue

                found_04_resource = False
                for is04_resource in self.is04_resources[resource_type]:
                    if is04_resource["id"] == is05_resource:
                        found_04_resource = True
                        subscription = is04_resource["subscription"]

                        # Only IS-04 v1.2+ has an 'active' subscription key
                        if self.is05_utils.compare_api_version(api["version"], "v1.2") >= 0:
                            if subscription["active"] is not True:
                                return False, "IS-04 {} {} was not marked as active when IS-05 master_enable set to" \
                                              " true".format(resource_type.rstrip("s").capitalize(), is05_resource)

                        id_key = "sender_id"
                        if resource_type == "senders":
                            id_key = "receiver_id"
                        if subscription[id_key] != sub_ids[is05_resource]:
                            return False, "IS-04 {} {} indicates subscription to '{}' rather than '{}'".format(
                                          resource_type.rstrip("s").capitalize(), is05_resource, subscription[id_key],
                                          sub_ids[is05_resource])

                if not found_04_resource:
                    return False, "Unable to find an IS-04 resource with ID {}".format(is05_resource)

        except KeyError:
            return False, "Subscription attribute was not found in IS-04 resource"

        return True, ""

    def test_01(self, test):
        """Check that version 1.2 or greater of the Node API is available"""

        api = self.apis[NODE_API_KEY]
        if self.is05_utils.compare_api_version(api["version"], "v1.2") >= 0:
            valid, result = self.do_request("GET", self.node_url)
            if valid:
                return test.PASS()
            else:
                return test.FAIL("Node API did not respond as expected: {}".format(result))
        else:
            return test.FAIL("Node API must be running v1.2 or greater")

    def test_02(self, test):
        """At least one Device is showing an IS-05 control advertisement matching the API under test"""

        valid, devices = self.do_request("GET", self.node_url + "devices")
        if not valid:
            return test.FAIL("Node API did not respond as expected: {}".format(devices))

        is05_devices = []
        found_api_match = False
        try:
            device_type = "urn:x-nmos:control:sr-ctrl/" + self.apis[CONN_API_KEY]["version"]
            for device in devices.json():
                controls = device["controls"]
                for control in controls:
                    if control["type"] == device_type:
                        is05_devices.append(control["href"])
                        if self.is05_utils.compare_urls(self.connection_url, control["href"]) and \
                                self.authorization is control.get("authorization", False):
                            found_api_match = True
        except json.JSONDecodeError:
            return test.FAIL("Non-JSON response returned from Node API")
        except KeyError:
            return test.FAIL("One or more Devices were missing the 'controls' attribute")

        if len(is05_devices) > 0 and found_api_match:
            return test.PASS()
        elif len(is05_devices) > 0:
            return test.FAIL("Found one or more Device controls, but no href and authorization mode matched the "
                             "Connection API under test")
        else:
            return test.FAIL("Unable to find any Devices which expose the control type '{}'".format(device_type))

    def test_03(self, test):
        """Receivers shown in Connection API matches those shown in Node API"""

        valid, result = self.get_is04_resources("receivers")
        if not valid:
            return test.FAIL(result)
        valid, result = self.get_is05_resources("receivers")
        if not valid:
            return test.FAIL(result)

        if not self.check_is04_in_is05("receivers"):
            return test.FAIL("Unable to find all Receivers from IS-04 in IS-05")

        if not self.check_is05_in_is04("receivers"):
            return test.FAIL("Unable to find all Receivers from IS-05 in IS-04")

        return test.PASS()

    def test_04(self, test):
        """Senders shown in Connection API matches those shown in Node API"""

        valid, result = self.get_is04_resources("senders")
        if not valid:
            return test.FAIL(result)
        valid, result = self.get_is05_resources("senders")
        if not valid:
            return test.FAIL(result)

        if not self.check_is04_in_is05("senders"):
            return test.FAIL("Unable to find all Senders from IS-04 in IS-05")

        if not self.check_is05_in_is04("senders"):
            return test.FAIL("Unable to find all Senders from IS-05 in IS-04")

        return test.PASS()

    def test_05(self, test):
        """Activation of a receiver increments the version timestamp"""

        resource_type = "receivers"

        valid, result = self.refresh_is04_resources(resource_type)
        if not valid:
            return test.FAIL(result)
        valid, result = self.get_is05_resources(resource_type)
        if not valid:
            return test.FAIL(result)

        if len(self.is05_resources[resource_type]) == 0:
            return test.UNCLEAR("Could not find any IS-05 Receivers to test")

        resource_subset = self.is05_utils.sampled_list(self.is05_resources[resource_type])
        valid, response = self.activate_check_version(resource_type, resource_subset)
        if not valid:
            return test.FAIL(response)
        elif response:
            return test.WARNING(response)
        else:
            return test.PASS()

    def test_06(self, test):
        """Activation of a sender increments the version timestamp"""

        resource_type = "senders"

        valid, result = self.refresh_is04_resources(resource_type)
        if not valid:
            return test.FAIL(result)
        valid, result = self.get_is05_resources(resource_type)
        if not valid:
            return test.FAIL(result)

        if len(self.is05_resources[resource_type]) == 0:
            return test.UNCLEAR("Could not find any IS-05 Senders to test")

        resource_subset = self.is05_utils.sampled_list(self.is05_resources[resource_type])
        valid, response = self.activate_check_version(resource_type, resource_subset)
        if not valid:
            return test.FAIL(response)
        elif response:
            return test.WARNING(response)
        else:
            return test.PASS()

    def test_07(self, test):
        """Activation of a receiver from an NMOS sender updates the IS-04 subscription"""

        resource_type = "receivers"

        valid, result = self.get_is04_resources(resource_type)
        if not valid:
            return test.FAIL(result)
        valid, result = self.get_is05_resources(resource_type)
        if not valid:
            return test.FAIL(result)

        if len(self.is05_resources[resource_type]) == 0:
            return test.UNCLEAR("Could not find any IS-05 Receivers to test")

        resource_subset = self.is05_utils.sampled_list(self.is05_resources[resource_type])
        valid, response = self.activate_check_parked(resource_type, resource_subset)
        if not valid:
            return test.FAIL(response)

        valid, response = self.activate_check_subscribed(resource_type, resource_subset, nmos=True)
        if not valid:
            return test.FAIL(response)
        else:
            return test.PASS()

    def test_08(self, test):
        """Activation of a receiver from a non-NMOS sender updates the IS-04 subscription"""

        resource_type = "receivers"

        valid, result = self.get_is04_resources(resource_type)
        if not valid:
            return test.FAIL(result)
        valid, result = self.get_is05_resources(resource_type)
        if not valid:
            return test.FAIL(result)

        if len(self.is05_resources[resource_type]) == 0:
            return test.UNCLEAR("Could not find any IS-05 Receivers to test")

        resource_subset = self.is05_utils.sampled_list(self.is05_resources[resource_type])
        valid, response = self.activate_check_parked(resource_type, resource_subset)
        if not valid:
            return test.FAIL(response)

        valid, response = self.activate_check_subscribed(resource_type, resource_subset, nmos=False)
        if not valid:
            return test.FAIL(response)
        else:
            return test.PASS()

    def test_09(self, test):
        """Activation of a sender to a multicast address updates the IS-04 subscription"""

        self.do_test_node_api_v1_2(test)

        resource_type = "senders"

        valid, result = self.get_is04_resources(resource_type)
        if not valid:
            return test.FAIL(result)
        valid, result = self.get_is05_resources(resource_type)
        if not valid:
            return test.FAIL(result)

        if len(self.is05_resources[resource_type]) == 0:
            return test.UNCLEAR("Could not find any IS-05 Senders to test")

        resource_subset = self.is05_utils.sampled_list(self.is05_resources[resource_type])
        valid, response = self.activate_check_parked(resource_type, resource_subset)
        if not valid:
            return test.FAIL(response)

        valid, response = self.activate_check_subscribed(resource_type, resource_subset, nmos=True)
        if not valid:
            return test.FAIL(response)
        else:
            return test.PASS()

    def test_10(self, test):
        """Activation of a sender to a unicast NMOS receiver updates the IS-04 subscription"""

        self.do_test_node_api_v1_2(test)

        resource_type = "senders"

        valid, result = self.get_is04_resources(resource_type)
        if not valid:
            return test.FAIL(result)
        valid, result = self.get_is05_resources(resource_type)
        if not valid:
            return test.FAIL(result)

        if len(self.is05_resources[resource_type]) == 0:
            return test.UNCLEAR("Could not find any IS-05 Senders to test")

        resource_subset = self.is05_utils.sampled_list(self.is05_resources[resource_type])
        valid, response = self.activate_check_parked(resource_type, resource_subset)
        if not valid:
            return test.FAIL(response)

        valid, response = self.activate_check_subscribed(resource_type, resource_subset, nmos=True, multicast=False)
        if not valid:
            return test.FAIL(response)
        else:
            return test.PASS()

    def test_11(self, test):
        """Activation of a sender to a unicast non-NMOS receiver updates the IS-04 subscription"""

        self.do_test_node_api_v1_2(test)

        resource_type = "senders"

        valid, result = self.get_is04_resources(resource_type)
        if not valid:
            return test.FAIL(result)
        valid, result = self.get_is05_resources(resource_type)
        if not valid:
            return test.FAIL(result)

        if len(self.is05_resources[resource_type]) == 0:
            return test.UNCLEAR("Could not find any IS-05 Senders to test")

        resource_subset = self.is05_utils.sampled_list(self.is05_resources[resource_type])
        valid, response = self.activate_check_parked(resource_type, resource_subset)
        if not valid:
            return test.FAIL(response)

        valid, response = self.activate_check_subscribed(resource_type, resource_subset, nmos=False, multicast=False)
        if not valid:
            return test.FAIL(response)
        else:
            return test.PASS()

    def test_12(self, test):
        """IS-04 interface bindings array matches length of IS-05 transport_params array"""

        self.do_test_node_api_v1_2(test)

        for resource_type in ["senders", "receivers"]:
            valid, result = self.get_is04_resources(resource_type)
            if not valid:
                return test.FAIL(result)

        try:
            for resource_type in ["senders", "receivers"]:
                for resource in self.is04_resources[resource_type]:
                    valid_transports = self.is05_utils.get_valid_transports(self.apis[CONN_API_KEY]["version"])
                    if resource["transport"] not in valid_transports:
                        continue

                    bindings_length = len(resource["interface_bindings"])
                    url_path = self.connection_url + "single/" + resource_type + "/" + resource["id"] + "/active"
                    valid, result = self.do_request("GET", url_path)
                    if not valid:
                        return test.FAIL("Connection API returned unexpected result "
                                         "for {} '{}'".format(resource_type.rstrip("s").capitalize(), resource["id"]))

                    trans_params_length = len(result.json()["transport_params"])
                    if trans_params_length != bindings_length:
                        return test.FAIL("Array length mismatch "
                                         "for {} '{}'".format(resource_type.rstrip("s").capitalize(), resource["id"]))

        except json.JSONDecodeError:
            return test.FAIL("Non-JSON response returned from Connection API")
        except KeyError as ex:
            return test.FAIL("Expected attribute not found in IS-04 Sender/Receiver "
                             "or IS-05 active resource: {}".format(ex))

        return test.PASS()

    def test_13(self, test):
        """IS-04 manifest_href matches IS-05 transportfile"""

        valid, result = self.get_is04_resources("senders")
        if not valid:
            return test.FAIL(result)

        try:
<<<<<<< HEAD
            valid_transports = self.is05_utils.get_valid_transports(self.apis[CONN_API_KEY]["version"])

            for sender in self.is04_resources["senders"]:
                if sender["transport"] not in valid_transports:
=======
            access_error = False

            for resource in self.is04_resources["senders"]:
                valid_transports = self.is05_utils.get_valid_transports(self.apis[CONN_API_KEY]["version"])
                if resource["transport"] not in valid_transports:
>>>>>>> eef5fabf
                    continue

                is04_transport_file = None
                is05_transport_file = None
                if sender["manifest_href"] is not None and sender["manifest_href"] != "":
                    valid, result = self.do_request("GET", sender["manifest_href"])
                    if valid and result.status_code != 404:
                        is04_transport_file = result.text
                url_path = self.connection_url + "single/senders/" + sender["id"] + "/transportfile"
                valid, result = self.do_request("GET", url_path)
                if valid and result.status_code != 404:
                    is05_transport_file = result.text

                if is04_transport_file != is05_transport_file:
                    if is04_transport_file is None:
                        return test.FAIL("Sender '{}' did not return a transport file "
                                         "from IS-04".format(sender["id"]))
                    if is05_transport_file is None:
                        return test.FAIL("Sender '{}' did not return a transport file "
                                         "from IS-05".format(sender["id"]))
                    return test.FAIL("Transport file contents for Sender '{}' do not match "
<<<<<<< HEAD
                                     "between IS-04 and IS-05".format(sender["id"]))
=======
                                     "between IS-04 and IS-05".format(resource["id"]))
                if is05_transport_file is None:
                    access_error = True

            if access_error:
                return test.UNCLEAR("One or more of the tested transport files returned a 404 HTTP code. Please "
                                    "ensure 'master_enable' is set to true for all Senders and re-test.")
>>>>>>> eef5fabf

        except KeyError as ex:
            return test.FAIL("Expected attribute not found in IS-04 Sender: {}".format(ex))

        return test.PASS()

    def test_14(self, test):
        """IS-05 transportfile rtpmap parameters match IS-04 Source and Flow"""

        self.do_test_node_api_v1_2(test)

        for resource_type in ["senders", "flows", "sources"]:
            valid, result = self.get_is04_resources(resource_type)
            if not valid:
                return test.FAIL(result)

        valid, result = self.get_is05_resources("senders")
        if not valid:
            return test.FAIL(result)

        if len(self.is04_resources["senders"]) == 0:
            return test.UNCLEAR("Could not find any IS-04 Senders to test")

        flow_map = {flow["id"]: flow for flow in self.is04_resources["flows"]}
        source_map = {source["id"]: source for source in self.is04_resources["sources"]}

        try:
<<<<<<< HEAD
            rtp_senders = [sender for sender in self.is04_resources["senders"] if sender["flow_id"]
                           and sender["transport"].startswith("urn:x-nmos:transport:rtp")]
=======
            access_error = False

            for resource in self.is04_resources["senders"]:
                if not resource["transport"].startswith("urn:x-nmos:transport:rtp"):
                    continue
                if resource["flow_id"] is None:
                    continue
>>>>>>> eef5fabf

            for sender in rtp_senders:
                flow = flow_map[sender["flow_id"]]
                source = source_map[flow["source_id"]]

                is05_transport_file = self.is05_resources["transport_files"][sender["id"]]
                if is05_transport_file is None:
<<<<<<< HEAD
                    return test.FAIL("Unable to download transportfile for Sender {}".format(sender["id"]))
=======
                    access_error = True
                    continue
>>>>>>> eef5fabf

                payload_type = self.rtp_ptype(is05_transport_file)
                if not payload_type:
                    return test.FAIL("Unable to locate payload type from rtpmap in SDP file for Sender {}"
                                     .format(sender["id"]))

                for sdp_line in is05_transport_file.split("\n"):
                    sdp_line = sdp_line.replace("\r", "")
                    if sdp_line.startswith(r"a=rtpmap:"):
                        # Perform a coarse check first
                        rtpmap = re.search(r"^a=rtpmap:\d+ {}/.+$".format(flow["media_type"].split("/")[1]),
                                           sdp_line)
                        if not rtpmap:
                            return test.FAIL(r"a=rtpmap does not match Flow media type {} for Sender {}"
                                             .format(flow["media_type"], sender["id"]))

                        if source["format"] == "urn:x-nmos:format:video":
                            rtpmap = re.search(r"^a=rtpmap:\d+ {}/90000$".format(flow["media_type"].split("/")[1]),
                                               sdp_line)
                            if not rtpmap:
                                return test.FAIL("a=rtpmap clock rate does not match expected rate for Flow media "
                                                 "type {} and Sender {}".format(flow["media_type"], sender["id"]))
                        elif source["format"] == "urn:x-nmos:format:audio":
                            rtpmap = re.search(r"^a=rtpmap:\d+ L(\d+)\/(\d+)(?:\/(\d+))?$", sdp_line)
                            if re.search(r"^audio\/L\d+$", flow["media_type"]):
                                if not rtpmap:
                                    return test.FAIL("a=rtpmap does not match pattern expected for Flow media type {} "
                                                     "for Sender {}".format(flow["media_type"], sender["id"]))
                                bit_depth = int(rtpmap.group(1))
                                sample_rate = int(rtpmap.group(2))
                                channels = int(rtpmap.group(3)) if rtpmap.group(3) is not None else 1
                                if len(source["channels"]) != channels:
                                    return test.FAIL("Number of channels for Sender {} does not match its Source {}"
                                                     .format(sender["id"], source["id"]))
                                if flow["bit_depth"] != bit_depth:
                                    return test.FAIL("Bit depth for Sender {} does not match its Flow {}"
                                                     .format(sender["id"], flow["id"]))
                                if flow["sample_rate"]["numerator"] != sample_rate:
                                    return test.FAIL("Sample rate for Sender {} does not match its Flow {}"
                                                     .format(sender["id"], flow["id"]))
                                if flow["media_type"] != "audio/L{}".format(bit_depth):
                                    return test.FAIL("Mismatch between bit depth and media_type for Flow {}"
                                                     .format(flow["id"]))
                            elif rtpmap:
                                return test.FAIL("a=rtpmap specifies a different media_type to the Flow for Sender {}"
                                                 .format(sender["id"]))
                        elif source["format"] == "urn:x-nmos:format:data":
                            rtpmap = re.search(r"^a=rtpmap:\d+ smpte291/90000$", sdp_line)
                            if flow["media_type"] == "video/smpte291":
                                if not rtpmap:
                                    return test.FAIL("a=rtpmap does not match pattern expected for Flow media type {} "
                                                     "and Sender {}".format(flow["media_type"], sender["id"]))
                            elif rtpmap:
                                return test.FAIL("a=rtpmap specifies a different media_type to the Flow for Sender {}"
                                                 .format(sender["id"]))
                        elif source["format"] == "urn:x-nmos:format:mux":
                            rtpmap = re.search(r"^a=rtpmap:\d+ SMPTE2022-6/27000000$", sdp_line)
                            if flow["media_type"] == "video/SMPTE2022-6":
                                if not rtpmap:
                                    return test.FAIL("a=rtpmap does not match pattern expected for Flow media type {} "
                                                     "and Sender {}".format(flow["media_type"], sender["id"]))
                            elif rtpmap:
                                return test.FAIL("a=rtpmap specifies a different media_type to the Flow for Sender {}"
<<<<<<< HEAD
                                                 .format(sender["id"]))
=======
                                                 .format(resource["id"]))

            if access_error:
                return test.UNCLEAR("One or more of the tested transport files returned a 404 HTTP code. Please "
                                    "ensure 'master_enable' is set to true for all Senders and re-test.")

>>>>>>> eef5fabf
        except KeyError as ex:
            return test.FAIL("Expected attribute not found in IS-04 resource: {}".format(ex))

        return test.PASS()

    def test_15(self, test):
        """IS-05 transportfile fmtp parameters match IS-04 Source and Flow"""

        self.do_test_node_api_v1_2(test)

        for resource_type in ["senders", "flows", "sources"]:
            valid, result = self.get_is04_resources(resource_type)
            if not valid:
                return test.FAIL(result)

        valid, result = self.get_is05_resources("senders")
        if not valid:
            return test.FAIL(result)

        if len(self.is04_resources["senders"]) == 0:
            return test.UNCLEAR("Could not find any IS-04 Senders to test")

        flow_map = {flow["id"]: flow for flow in self.is04_resources["flows"]}
        source_map = {source["id"]: source for source in self.is04_resources["sources"]}

        try:
<<<<<<< HEAD
            rtp_senders = [sender for sender in self.is04_resources["senders"] if sender["flow_id"]
                           and sender["transport"].startswith("urn:x-nmos:transport:rtp")]
=======
            access_error = False

            for resource in self.is04_resources["senders"]:
                if not resource["transport"].startswith("urn:x-nmos:transport:rtp"):
                    continue
                if resource["flow_id"] is None:
                    continue
>>>>>>> eef5fabf

            for sender in rtp_senders:
                flow = flow_map[sender["flow_id"]]
                source = source_map[flow["source_id"]]

                is05_transport_file = self.is05_resources["transport_files"][sender["id"]]
                if is05_transport_file is None:
<<<<<<< HEAD
                    return test.FAIL("Unable to download transportfile for Sender {}".format(sender["id"]))
=======
                    access_error = True
                    continue
>>>>>>> eef5fabf

                payload_type = self.rtp_ptype(is05_transport_file)
                if not payload_type:
                    return test.FAIL("Unable to locate payload type from rtpmap in SDP file for Sender {}"
                                     .format(sender["id"]))

                for sdp_line in is05_transport_file.split("\n"):
                    sdp_line = sdp_line.replace("\r", "")
                    fmtp = re.search(r"^a=fmtp:{} (.+)$".format(payload_type), sdp_line)
                    if fmtp and flow["media_type"] == "video/raw":
                        for param in fmtp.group(1).split(";"):
                            name, _, value = param.strip().partition("=")
                            if name in ["interlace", "top-field-first", "segmented"] and _:
                                return test.FAIL("SDP '{}' for Sender {} incorrectly includes an '='"
                                                 .format(name, sender["id"]))
                            if name in ["depth", "width", "height"]:
                                try:
                                    value = int(value)
                                except ValueError:
                                    return test.FAIL("SDP '{}' for Sender {} is not an integer"
                                                     .format(name, sender["id"]))

                            if name == "sampling":  # ref: RFC4175 and ST.2110-20
                                if not self.check_sampling(flow["components"],
                                                           flow["frame_width"], flow["frame_height"], value):
                                    return test.FAIL("SDP '{}' for Sender {} does not match {} in its Flow {}"
                                                     .format(name, sender["id"], "components", flow["id"]))
                            elif name == "width":  # ref: RFC4175
                                if flow["frame_width"] != value:
                                    return test.FAIL("SDP '{}' for Sender {} does not match {} in its Flow {}"
                                                     .format(name, sender["id"], "frame_width", flow["id"]))
                            elif name == "height":  # ref: RFC4175
                                if flow["frame_height"] != value:
                                    return test.FAIL("SDP '{}' for Sender {} does not match {} in its Flow {}"
                                                     .format(name, sender["id"], "frame_height", flow["id"]))
                            elif name == "depth":  # ref: RFC4175
                                for component in flow["components"]:
                                    if component["bit_depth"] != value:
                                        return test.FAIL("SDP '{}' for Sender {} does not match {} its Flow {}"
                                                         .format(name, sender["id"], "components", flow["id"]))
                            elif name == "colorimetry":  # ref: RFC4175 and ST.2110-20
                                value = "BT709" if value == "BT709-2" else value
                                if flow["colorspace"] != value:
                                    return test.FAIL("SDP '{}' for Sender {} does not match {} in its Flow {}"
                                                     .format(name, sender["id"], "colorspace", flow["id"]))
                            elif name == "interlace":  # ref: RFC4175
                                if "progressive" == flow.get("interlace_mode", "progressive"):
                                    return test.FAIL("SDP '{}' for Sender {} does not match {} in its Flow {}"
                                                     .format(name, sender["id"], "interlace_mode", flow["id"]))
                            elif name == "top-field-first":  # ref: RFC4175
                                if "progressive" == flow.get("interlace_mode", "progressive"):
                                    return test.FAIL("SDP '{}' for Sender {} does not match {} in its Flow {}"
                                                     .format(name, sender["id"], "interlace_mode", flow["id"]))
                            elif name == "segmented":  # ref: ST.2110-20
                                if "interlaced_psf" != flow.get("interlace_mode", "progressive"):
                                    return test.FAIL("SDP '{}' for Sender {} does not match {} in its Flow {}"
                                                     .format(name, sender["id"], "interlace_mode", flow["id"]))
                            elif name == "exactframerate":  # ref: ST.2110-20
                                if "grain_rate" in flow:
                                    if value != self.exactframerate(flow["grain_rate"]):
                                        return test.FAIL("SDP '{}' for Sender {} does not match {} in its Flow {}"
                                                         .format(name, sender["id"], "grain_rate", flow["id"]))
                                elif value != self.exactframerate(source["grain_rate"]):
                                    return test.FAIL("SDP '{}' for Sender {} does not match {} in its Source {}"
                                                     .format(name, sender["id"], "grain_rate", source["id"]))
                            elif name == "TCS":  # ref: ST.2110-20
                                if flow.get("transfer_characteristic", "SDR") != value:
                                    return test.FAIL("SDP '{}' for Sender {} does not match {} in its Flow {}"
                                                     .format(name, sender["id"], "transfer_characteristic", flow["id"]))
                    elif fmtp and flow["media_type"].startswith("audio/L"):
                        for param in fmtp.group(1).split(";"):
                            name, _, value = param.strip().partition("=")
                            if name == "channel-order":  # ref: ST.2110-30
                                if self.channel_order(source["channels"]) != value:
                                    return test.FAIL("SDP '{}' for Sender {} does not match {} its Source {}"
                                                     .format(name, sender["id"], "channels", source["id"]))
                    elif fmtp and flow["media_type"] == "video/smpte291":
                        for param in fmtp.group(1).split(";"):
                            name, _, value = param.strip().partition("=")
                            if name == "DID_SDID":  # ref: RFC8331
                                did, sdid = value.lstrip("{").rstrip("}").split(",")
                                if "DID_SDID" not in flow:
                                    return test.FAIL("No DID_SDID found for Flow {} associated with Sender {}"
                                                     .format(flow["id"], sender["id"]))
                                found_match = False
                                for did_sdid in flow["DID_SDID"]:
                                    if int(did_sdid["DID"], 16) == int(did, 16) and \
                                            int(did_sdid["SDID"], 16) == int(sdid, 16):
                                        found_match = True

                                if not found_match:
<<<<<<< HEAD
                                    return test.FAIL("SDP '{}' for Sender {} does not match {} in its Flow {}"
                                                     .format(name, sender["id"], "DID_SDID", flow["id"]))
=======
                                    return test.FAIL("DID/SDID parameters for Sender {} do not match the Flow {}"
                                                     .format(resource["id"], flow["id"]))

            if access_error:
                return test.UNCLEAR("One or more of the tested transport files returned a 404 HTTP code. Please "
                                    "ensure 'master_enable' is set to true for all Senders and re-test.")

>>>>>>> eef5fabf
        except KeyError as ex:
            return test.FAIL("Expected attribute not found in IS-04 resource: {}".format(ex))

        return test.PASS()

    def test_16(self, test):
        """IS-05 transportfile optional fmtp parameters match IS-04 Flow"""

        self.do_test_node_api_v1_2(test)

        for resource_type in ["senders", "flows"]:
            valid, result = self.get_is04_resources(resource_type)
            if not valid:
                return test.FAIL(result)

        valid, result = self.get_is05_resources("senders")
        if not valid:
            return test.FAIL(result)

        if len(self.is04_resources["senders"]) == 0:
            return test.UNCLEAR("Could not find any IS-04 Senders to test")

        flow_map = {flow["id"]: flow for flow in self.is04_resources["flows"]}

<<<<<<< HEAD
        rtp_senders = [sender for sender in self.is04_resources["senders"] if sender["flow_id"]
                       and sender["transport"].startswith("urn:x-nmos:transport:rtp")]

        for sender in rtp_senders:
            flow = flow_map[sender["flow_id"]]

            is05_transport_file = self.is05_resources["transport_files"][sender["id"]]
            if is05_transport_file is None:
                return test.FAIL("Unable to download transportfile for Sender {}".format(sender["id"]))

            payload_type = self.rtp_ptype(is05_transport_file)
            if not payload_type:
                return test.FAIL("Unable to locate payload type from rtpmap in SDP file for Sender {}"
                                 .format(sender["id"]))

            sdp_interlace = False
            sdp_chroma_first_field = False
            sdp_segmented = False
            sdp_tcs = False
            sdp_did_sdid = False

            for sdp_line in is05_transport_file.split("\n"):
                sdp_line = sdp_line.replace("\r", "")
                fmtp = re.search(r"^a=fmtp:{} (.+)$".format(payload_type), sdp_line)
                if fmtp and flow["media_type"] == "video/raw":
                    for param in fmtp.group(1).split(";"):
                        name, _, value = param.strip().partition("=")
                        if name == "interlace":  # ref: RFC4175
                            sdp_interlace = True
                        elif name == "top-field-first":  # ref: RFC4175
                            sdp_chroma_first_field = True
                        elif name == "segmented":  # ref: ST.2110-20
                            sdp_segmented = True
                        elif name == "TCS":  # ref: ST.2110-20
                            sdp_tcs = True
                elif fmtp and flow["media_type"] == "video/smpte291":
                    for param in fmtp.group(1).split(";"):
                        name, _, value = param.strip().partition("=")
                        if name == "DID_SDID":  # ref: RFC8331
                            sdp_did_sdid = True

            if flow["media_type"] == "video/smpte291":
                if "DID_SDID" in flow and not sdp_did_sdid:
                    return test.FAIL("Flow {} for Sender {} indicates DID_SDID parameter but this is "
                                     "missing from its SDP file".format(flow["id"], sender["id"]))
            if flow["media_type"] == "video/raw":
                if flow.get("interlace_mode", "progressive") != "progressive" and not sdp_interlace:
                    return test.FAIL("Flow {} for Sender {} indicates video is interlaced, but this is "
                                     "missing from its SDP file".format(flow["id"], sender["id"]))
                if flow.get("interlace_mode", "progressive") == "interlaced_psf" and not sdp_segmented:
                    return test.FAIL("Flow {} for Sender {} indicates video is segmented, but this is "
                                     "missing from its SDP file".format(flow["id"], sender["id"]))
                # ST.2110-20 specifies TCS default is SDR
                if flow.get("transfer_characteristic", "SDR") != "SDR" and not sdp_tcs:
                    return test.FAIL("Flow {} for Sender {} indicates video transfer characteristic, but this is "
                                     "missing from its SDP file".format(flow["id"], sender["id"]))

                # Technically the following is just SDP validation, so could move to sdpoker
                if (sdp_chroma_first_field or sdp_segmented) and not sdp_interlace:
                    return test.FAIL("SDP file for Sender {} indicates top-field-first or segmented, but doesn't "
                                     "indicate interlace".format(sender["id"]))
=======
        try:
            access_error = False

            for resource in self.is04_resources["senders"]:
                if not resource["transport"].startswith("urn:x-nmos:transport:rtp"):
                    continue
                if resource["flow_id"] is None:
                    continue

                flow = flow_map[resource["flow_id"]]

                is05_transport_file = self.is05_resources["transport_files"][resource["id"]]
                if is05_transport_file is None:
                    access_error = True
                    continue

                payload_type = self.rtp_ptype(is05_transport_file)
                if not payload_type:
                    return test.FAIL("Unable to locate payload type from rtpmap in SDP file for Sender {}"
                                     .format(resource["id"]))

                sdp_interlace = False
                sdp_chroma_first_field = False
                sdp_segmented = False
                sdp_tcs = False
                sdp_did_sdid = False

                for sdp_line in is05_transport_file.split("\n"):
                    sdp_line = sdp_line.replace("\r", "")
                    fmtp = re.search(r"^a=fmtp:{} (.+)$".format(payload_type), sdp_line)
                    if fmtp and flow["format"] == "urn:x-nmos:format:video":
                        for param in fmtp.group(1).split(";"):
                            param_components = param.strip().split("=")
                            if param_components[0] == "interlace":  # ref: RFC4175
                                sdp_interlace = True
                            elif param_components[0] == "top-field-first":  # ref: RFC4175
                                sdp_chroma_first_field = True
                            elif param_components[0] == "segmented":  # ref: ST.2110-20
                                sdp_segmented = True
                            elif param_components[0] == "TCS":  # ref: ST.2110-20
                                sdp_tcs = True
                    elif fmtp and flow["media_type"] == "video/smpte291":
                        for param in fmtp.group(1).split(";"):
                            param_components = param.strip().split("=")
                            if param_components[0] == "DID_SDID":  # ref: RFC8331
                                sdp_did_sdid = True

                if "DID_SDID" in flow and not sdp_did_sdid:
                    return test.FAIL("Flow for Sender {} indicates DID_SDID parameter but this is missing from its "
                                     "SDP file".format(resource["id"]))
                if "interlace_mode" in flow and flow["interlace_mode"] != "progressive" and not sdp_interlace:
                    return test.FAIL("Flow for Sender {} indicates video is interlaced, but this is missing from its "
                                     "SDP file".format(resource["id"]))
                if "interlace_mode" in flow and flow["interlace_mode"] == "interlaced_psf" and not sdp_segmented:
                    return test.FAIL("Flow for Sender {} indicates video is segmented, but this is missing from its "
                                     "SDP file".format(resource["id"]))
                if "transfer_characteristic" in flow and flow["transfer_characteristic"] != "SDR" and not sdp_tcs:
                    return test.FAIL("Flow for Sender {} indicates video's transfer characteristic, but this "
                                     "is missing from its SDP file".format(resource["id"]))

                # Technically the following is just SDP validation, so could move to sdpoker
                if (sdp_chroma_first_field or sdp_segmented) and not sdp_interlace:
                    return test.FAIL("SDP file for Sender {} indicates top-field-first or segmented, but doesn't "
                                     "indicate interlace".format(resource["id"]))

            if access_error:
                return test.UNCLEAR("One or more of the tested transport files returned a 404 HTTP code. Please "
                                    "ensure 'master_enable' is set to true for all Senders and re-test.")

        except KeyError as ex:
            return test.FAIL("Expected attribute not found in IS-04 resource: {}".format(ex))
>>>>>>> eef5fabf

        return test.PASS()

    def test_17(self, test):
        """IS-05 transportfile ts-refclk matches IS-04 Source and Node"""

        self.do_test_node_api_v1_2(test)

        for resource_type in ["senders", "flows", "sources"]:
            valid, result = self.get_is04_resources(resource_type)
            if not valid:
                return test.FAIL(result)

        valid, result = self.get_is05_resources("senders")
        if not valid:
            return test.FAIL(result)

        if len(self.is04_resources["senders"]) == 0:
            return test.UNCLEAR("Could not find any IS-04 Senders to test")

        flow_map = {flow["id"]: flow for flow in self.is04_resources["flows"]}
        source_map = {source["id"]: source for source in self.is04_resources["sources"]}

        valid, resource = self.do_request("GET", self.node_url + "self")
        if not valid:
            return test.FAIL("Node API did not respond as expected: {}".format(resource))

        try:
            node_self = resource.json()
        except json.JSONDecodeError:
            return test.FAIL("Non-JSON response returned from Node API")

        clock_map = {clock["name"]: clock for clock in node_self["clocks"]}
        interface_map = {interface["name"]: interface for interface in node_self["interfaces"]}

<<<<<<< HEAD
        rtp_senders = [sender for sender in self.is04_resources["senders"] if sender["flow_id"]
                       and sender["transport"].startswith("urn:x-nmos:transport:rtp")]

        for sender in rtp_senders:
            flow = flow_map[sender["flow_id"]]
            source = source_map[flow["source_id"]]

            is05_transport_file = self.is05_resources["transport_files"][sender["id"]]
            if is05_transport_file is None:
                return test.FAIL("Unable to download transportfile for Sender {}".format(sender["id"]))

            found_refclk = False
            interface_bindings = deepcopy(sender["interface_bindings"])
            for sdp_line in is05_transport_file.split("\n"):
                sdp_line = sdp_line.replace("\r", "")
                ts_refclk = re.search(r"^a=ts-refclk:(.+)$", sdp_line)
                if not ts_refclk:
                    continue
                found_refclk = True
                if source["clock_name"] is None:
                    return test.FAIL("SDP file includes ts-refclk but Source {} does not indicate a clock_name"
                                     .format(source["id"]))

                is04_clock = clock_map[source["clock_name"]]
                if is04_clock["ref_type"] == "internal" and ts_refclk.group(1).startswith("ptp="):
                    return test.FAIL("IS-04 Source indicates 'internal' clock but SDP file indicates 'ptp' for Sender "
                                     "{}".format(sender["id"]))
                elif is04_clock["ref_type"] == "ptp":
                    prefix = "ptp="
                    if not ts_refclk.group(1).startswith(prefix):
                        return test.FAIL("IS-04 Source indicates 'ptp' clock but SDP file indicates '{}' for Sender "
                                         "{}".format(ts_refclk.group(1), sender["id"]))
                    ptp_data = ts_refclk.group(1)[len(prefix):].split(":")
                    if is04_clock["version"] != ptp_data[0]:
                        return test.FAIL("IS-04 Source PTP version {} does not match ts-refclk PTP version {} for "
                                         "Sender {}".format(is04_clock["version"], ptp_data[0], sender["id"]))
                    if ptp_data[1] != "traceable" and is04_clock["gmid"] != ptp_data[1].lower():
                        return test.FAIL("IS-04 Source PTP gmid {} does not match ts-refclk PTP gmid {} for "
                                         "Sender {}".format(is04_clock["gmid"], ptp_data[1], sender["id"]))
                    elif ptp_data[1] == "traceable" and is04_clock["traceable"] is not True:
                        return test.FAIL("IS-04 Source PTP clock traceability does not match ts-refclk for Sender {}"
                                         .format(sender["id"]))

                prefix = "localmac="
                if ts_refclk.group(1).startswith(prefix):
                    try:
                        # This assumes that ts-refclk isn't specified globally, but this shouldn't be the case when
                        # localmac is used given each RTP sender is likely to use a different interface
                        api_mac = interface_map[interface_bindings[0]]["port_id"]
                        sdp_mac = ts_refclk.group(1)[len(prefix):].lower()
                        if api_mac != sdp_mac:
                            return test.FAIL("IS-04 interface_binding MAC does not match SDP ts-refclk localmac for "
                                             "Sender {}".format(sender["id"]))
                        # Ensure that any further localmacs we test match the expected interface
                        del interface_bindings[0]
                    except (KeyError, IndexError) as e:
                        return test.FAIL("Expected key not found in IS-04 API: {}".format(e))

            if source["clock_name"] is not None and not found_refclk:
                return test.FAIL("IS-04 Source indicates a clock, but SDP ts-refclk is missing for Sender {}"
                                 .format(sender["id"]))
=======
        try:
            access_error = False

            for resource in self.is04_resources["senders"]:
                if not resource["transport"].startswith("urn:x-nmos:transport:rtp"):
                    continue
                if resource["flow_id"] is None:
                    continue

                flow = flow_map[resource["flow_id"]]
                source = source_map[flow["source_id"]]

                is05_transport_file = self.is05_resources["transport_files"][resource["id"]]
                if is05_transport_file is None:
                    access_error = True
                    continue

                found_refclk = False
                interface_bindings = deepcopy(resource["interface_bindings"])
                for sdp_line in is05_transport_file.split("\n"):
                    sdp_line = sdp_line.replace("\r", "")
                    ts_refclk = re.search(r"^a=ts-refclk:(.+)$", sdp_line)
                    if not ts_refclk:
                        continue
                    found_refclk = True
                    if source["clock_name"] is None:
                        return test.FAIL("SDP file includes ts-refclk but Source {} does not indicate a clock_name"
                                         .format(source["id"]))

                    is04_clock = clock_map[source["clock_name"]]
                    if is04_clock["ref_type"] == "internal" and ts_refclk.group(1).startswith("ptp="):
                        return test.FAIL("IS-04 Source indicates 'internal' clock but SDP file indicates 'ptp' for "
                                         "Sender {}".format(resource["id"]))
                    elif is04_clock["ref_type"] == "ptp":
                        prefix = "ptp="
                        if not ts_refclk.group(1).startswith(prefix):
                            return test.FAIL("IS-04 Source indicates 'ptp' clock but SDP file indicates '{}' for "
                                             "Sender {}".format(ts_refclk.group(1), resource["id"]))
                        ptp_data = ts_refclk.group(1)[len(prefix):].split(":")
                        if is04_clock["version"] != ptp_data[0]:
                            return test.FAIL("IS-04 Source PTP version {} does not match ts-refclk PTP version {} for "
                                             "Sender {}".format(is04_clock["version"], ptp_data[0], resource["id"]))
                        if ptp_data[1] != "traceable" and is04_clock["gmid"] != ptp_data[1].lower():
                            return test.FAIL("IS-04 Source PTP gmid {} does not match ts-refclk PTP gmid {} for "
                                             "Sender {}".format(is04_clock["gmid"], ptp_data[1], resource["id"]))
                        elif ptp_data[1] == "traceable" and is04_clock["traceable"] is not True:
                            return test.FAIL("IS-04 Source PTP clock traceability does not match ts-refclk for "
                                             "Sender {}".format(resource["id"]))

                    prefix = "localmac="
                    if ts_refclk.group(1).startswith(prefix):
                        try:
                            # This assumes that ts-refclk isn't specified globally, but this shouldn't be the case when
                            # localmac is used given each RTP sender is likely to use a different interface
                            if len(interface_bindings) == 0:
                                return test.FAIL("Sender {} returned empty 'interface_bindings'".format(resource["id"]))
                            api_mac = interface_map[interface_bindings[0]]["port_id"]
                            sdp_mac = ts_refclk.group(1)[len(prefix):].lower()
                            if api_mac != sdp_mac:
                                return test.FAIL("IS-04 interface_bindings port_id does not match SDP ts-refclk "
                                                 "localmac for Sender {}".format(resource["id"]))
                            # Ensure that any further localmacs we test match the expected interface
                            del interface_bindings[0]
                        except KeyError as e:
                            return test.FAIL("Expected attribute not found in IS-04 API: {}".format(e))

                if source["clock_name"] is not None and not found_refclk:
                    return test.FAIL("IS-04 Source indicates a clock, but SDP ts-refclk is missing for Sender {}"
                                     .format(resource["id"]))

            if access_error:
                return test.UNCLEAR("One or more of the tested transport files returned a 404 HTTP code. Please "
                                    "ensure 'master_enable' is set to true for all Senders and re-test.")

        except KeyError as ex:
            return test.FAIL("Expected attribute not found in IS-04 resource: {}".format(ex))
>>>>>>> eef5fabf

        return test.PASS()

    def test_18(self, test):
        """Receiver correctly translates SDP file attributes into transport_params"""

        self.do_test_node_api_v1_2(test)

        valid, result = self.get_is04_resources("receivers")
        if not valid:
            return test.FAIL(result)

        if len(self.is04_resources["receivers"]) == 0:
            return test.UNCLEAR("Could not find any IS-04 Receivers to test")

        video_sdp = open("test_data/sdp/video.sdp").read()
        video_jxsv_sdp = open("test_data/sdp/video-jxsv.sdp").read()
        audio_sdp = open("test_data/sdp/audio.sdp").read()
        data_sdp = open("test_data/sdp/data.sdp").read()
        mux_sdp = open("test_data/sdp/mux.sdp").read()

        rtp_receivers = [receiver for receiver in self.is04_resources["receivers"]
                         if receiver["transport"].startswith("urn:x-nmos:transport:rtp")]

<<<<<<< HEAD
        formats_tested = defaultdict(int)
        warn_sdp_untested = ""
        for receiver in rtp_receivers:
            caps = receiver["caps"]

            if receiver["format"] == "urn:x-nmos:format:video":
                media_type = caps["media_types"][0] if "media_types" in caps else "video/raw"
            elif receiver["format"] == "urn:x-nmos:format:audio":
                media_type = caps["media_types"][0] if "media_types" in caps else "audio/L24"
            elif receiver["format"] == "urn:x-nmos:format:data":
                media_type = caps["media_types"][0] if "media_types" in caps else "video/smpte291"
            elif receiver["format"] == "urn:x-nmos:format:mux":
                media_type = caps["media_types"][0] if "media_types" in caps else "video/SMPTE2022-6"
            else:
                return test.FAIL("Unexpected Receiver format: {}".format(receiver["format"]))

            if CONFIG.MAX_TEST_ITERATIONS > 0:
                # Limit maximum number of Receivers of each format that are tested
                if CONFIG.MAX_TEST_ITERATIONS <= formats_tested[receiver["format"]]:
                    continue

            supported_media_types = [
                "video/raw",
                "video/jxsv",
                "audio/L16",
                "audio/L24",
                "audio/L32",
                "video/smpte291",
                "video/SMPTE2022-6"
            ]
            if media_type not in supported_media_types:
                if not warn_sdp_untested:
                    warn_sdp_untested = "Could not test Receiver {} because this test cannot generate SDP data " \
                        "for media_type '{}'".format(receiver["id"], media_type)
                continue

            media_type, media_subtype = media_type.split("/")

            if media_type == "video":
                if media_subtype == "raw":
                    template_file = video_sdp
                elif media_subtype == "jxsv":
                    template_file = video_jxsv_sdp
                elif media_subtype == "smpte291":
                    template_file = data_sdp
                elif media_subtype == "SMPTE2022-6":
                    template_file = mux_sdp
            elif media_type == "audio":
                if media_subtype in ["L16", "L24", "L32"]:
                    template_file = audio_sdp

            template = Template(template_file, keep_trailing_newline=True)

            src_ip = get_default_ip()
            dst_ip = "232.40.50.{}".format(randint(1, 254))
            dst_port = randint(5000, 5999)

            sdp_file = template.render({**CONFIG.SDP_PREFERENCES,
                                        'src_ip': src_ip,
                                        'dst_ip': dst_ip,
                                        'dst_port': dst_port,
                                        'media_subtype': media_subtype
                                        })

            url = "single/receivers/{}/staged".format(receiver["id"])
            data = {"sender_id": None, "transport_file": {"data": sdp_file, "type": "application/sdp"}}
            valid, response = self.is05_utils.checkCleanRequestJSON("PATCH", url, data)
            if not valid:
                return test.FAIL("Receiver {} rejected staging of SDP file: {}".format(receiver["id"], response))

            if response["sender_id"] != data["sender_id"]:
                return test.FAIL("Receiver {} did not set 'sender_id' to '{}' in staged response"
                                 .format(receiver["id"], data["sender_id"]))
            # TODO: Ensure the returned SDP has sufficiently similar contents to those submitted, if not identical
            if response["transport_file"]["data"] is None or response["transport_file"]["data"] == "":
                return test.FAIL("Receiver {} did not set 'data' to requested SDP file contents in staged response"
                                 .format(receiver["id"]))
            if response["transport_file"]["type"] != data["transport_file"]["type"]:
                return test.FAIL("Receiver {} did not set 'type' to '{}' in staged response"
                                 .format(receiver["id"], data["transport_file"]["type"]))
            if response["transport_params"][0]["source_ip"] != src_ip:
                return test.FAIL("Receiver {} did not set 'source_ip' to '{}' in staged response"
                                 .format(receiver["id"], src_ip))
            if response["transport_params"][0]["multicast_ip"] != dst_ip:
                return test.FAIL("Receiver {} did not set 'multicast_ip' to '{}' in staged response"
                                 .format(receiver["id"], dst_ip))
            if response["transport_params"][0]["destination_port"] != dst_port:
                return test.FAIL("Receiver {} did not set 'destination_port' to '{}' in staged response"
                                 .format(receiver["id"], dst_port))
            if response["transport_params"][0]["rtp_enabled"] is not True:
                return test.FAIL("Receiver {} did not set 'rtp_enabled' to true in staged response"
                                 .format(receiver["id"]))
            if len(response["transport_params"]) > 1 and response["transport_params"][1]["rtp_enabled"] is not False:
                return test.FAIL("Receiver {} did not set 'rtp_enabled' to false in second leg of staged response"
                                 .format(receiver["id"]))

            formats_tested[receiver["format"]] += 1

        if len(rtp_receivers) == 0:
            return test.UNCLEAR("Could not find any IS-04 RTP Receivers to test")
        elif warn_sdp_untested:
            return test.MANUAL(warn_sdp_untested)
=======
        try:
            found_rtp = False
            warn_no_media_types = ""
            warn_sdp_untested = ""
            src_ip = get_default_ip()
            for receiver in self.is04_resources["receivers"]:
                if not receiver["transport"].startswith("urn:x-nmos:transport:rtp"):
                    continue
                found_rtp = True
                if "media_types" not in receiver["caps"] or len(receiver["caps"]["media_types"]) == 0:
                    if not warn_no_media_types:
                        warn_no_media_types = "Could not test Receiver {} because it does not specify any " \
                            "'caps.media_types'".format(receiver["id"])
                    continue

                sdp_file = None
                dst_ip = "232.40.50.{}".format(randint(1, 254))
                dst_port = randint(5000, 5999)
                if receiver["format"] == "urn:x-nmos:format:video":
                    template = Template(video_sdp, keep_trailing_newline=True)
                    interlace = ""
                    if CONFIG.SDP_PREFERENCES["video_interlace"] is True:
                        interlace = "interlace; "
                    # TODO: The media types besides video/raw likely need some different fmtp params
                    if "video/raw" in receiver["caps"]["media_types"]:
                        sdp_file = template.render(
                            dst_ip=dst_ip, dst_port=dst_port, src_ip=src_ip, media_type="raw",
                            width=CONFIG.SDP_PREFERENCES["video_width"],
                            height=CONFIG.SDP_PREFERENCES["video_height"],
                            interlace=interlace,
                            exactframerate=CONFIG.SDP_PREFERENCES["video_exactframerate"],
                            depth=CONFIG.SDP_PREFERENCES["video_depth"],
                            sampling=CONFIG.SDP_PREFERENCES["video_sampling"],
                            colorimetry=CONFIG.SDP_PREFERENCES["video_colorimetry"],
                            transfer_characteristic=CONFIG.SDP_PREFERENCES["video_transfer_characteristic"],
                            type_parameter=CONFIG.SDP_PREFERENCES["video_type_parameter"])
                    elif "video/vc2" in receiver["caps"]["media_types"]:
                        sdp_file = template.render(
                            dst_ip=dst_ip, dst_port=dst_port, src_ip=src_ip, media_type="vc2",
                            width=CONFIG.SDP_PREFERENCES["video_width"],
                            height=CONFIG.SDP_PREFERENCES["video_height"],
                            interlace=interlace,
                            exactframerate=CONFIG.SDP_PREFERENCES["video_exactframerate"],
                            depth=CONFIG.SDP_PREFERENCES["video_depth"],
                            sampling=CONFIG.SDP_PREFERENCES["video_sampling"],
                            colorimetry=CONFIG.SDP_PREFERENCES["video_colorimetry"],
                            transfer_characteristic=CONFIG.SDP_PREFERENCES["video_transfer_characteristic"],
                            type_parameter=CONFIG.SDP_PREFERENCES["video_type_parameter"])
                    elif "video/H264" in receiver["caps"]["media_types"]:
                        sdp_file = template.render(
                            dst_ip=dst_ip, dst_port=dst_port, src_ip=src_ip, media_type="H264",
                            width=CONFIG.SDP_PREFERENCES["video_width"],
                            height=CONFIG.SDP_PREFERENCES["video_height"],
                            interlace=interlace,
                            exactframerate=CONFIG.SDP_PREFERENCES["video_exactframerate"],
                            depth=CONFIG.SDP_PREFERENCES["video_depth"],
                            sampling=CONFIG.SDP_PREFERENCES["video_sampling"],
                            colorimetry=CONFIG.SDP_PREFERENCES["video_colorimetry"],
                            transfer_characteristic=CONFIG.SDP_PREFERENCES["video_transfer_characteristic"],
                            type_parameter=CONFIG.SDP_PREFERENCES["video_type_parameter"])
                elif receiver["format"] == "urn:x-nmos:format:audio":
                    template = Template(audio_sdp, keep_trailing_newline=True)
                    if "audio/L16" in receiver["caps"]["media_types"]:
                        sdp_file = template.render(
                            dst_ip=dst_ip, dst_port=dst_port, src_ip=src_ip, media_type="L16",
                            channels=CONFIG.SDP_PREFERENCES["audio_channels"],
                            sample_rate=CONFIG.SDP_PREFERENCES["audio_sample_rate"],
                            max_packet_time=CONFIG.SDP_PREFERENCES["audio_max_packet_time"],
                            packet_time=CONFIG.SDP_PREFERENCES["audio_packet_time"])
                    elif "audio/L24" in receiver["caps"]["media_types"]:
                        sdp_file = template.render(
                            dst_ip=dst_ip, dst_port=dst_port, src_ip=src_ip, media_type="L24",
                            channels=CONFIG.SDP_PREFERENCES["audio_channels"],
                            sample_rate=CONFIG.SDP_PREFERENCES["audio_sample_rate"],
                            max_packet_time=CONFIG.SDP_PREFERENCES["audio_max_packet_time"],
                            packet_time=CONFIG.SDP_PREFERENCES["audio_packet_time"])
                    elif "audio/L32" in receiver["caps"]["media_types"]:
                        sdp_file = template.render(
                            dst_ip=dst_ip, dst_port=dst_port, src_ip=src_ip, media_type="L32",
                            channels=CONFIG.SDP_PREFERENCES["audio_channels"],
                            sample_rate=CONFIG.SDP_PREFERENCES["audio_sample_rate"],
                            max_packet_time=CONFIG.SDP_PREFERENCES["audio_max_packet_time"],
                            packet_time=CONFIG.SDP_PREFERENCES["audio_packet_time"])
                elif receiver["format"] == "urn:x-nmos:format:data":
                    template = Template(data_sdp, keep_trailing_newline=True)
                    if "video/smpte291" in receiver["caps"]["media_types"]:
                        sdp_file = template.render(dst_ip=dst_ip, dst_port=dst_port, src_ip=src_ip)
                elif receiver["format"] == "urn:x-nmos:format:mux":
                    template = Template(mux_sdp, keep_trailing_newline=True)
                    if "video/SMPTE2022-6" in receiver["caps"]["media_types"]:
                        sdp_file = template.render(dst_ip=dst_ip, dst_port=dst_port, src_ip=src_ip)

                if not sdp_file:
                    if not warn_sdp_untested:
                        warn_sdp_untested = "Could not test Receiver {} because this test cannot generate SDP data " \
                            "for any of its 'caps.media_types': {}" \
                            .format(receiver["id"], receiver["caps"]["media_types"])

                    continue

                url = "single/receivers/{}/staged".format(receiver["id"])
                data = {"sender_id": None, "transport_file": {"data": sdp_file, "type": "application/sdp"}}
                valid, response = self.is05_utils.checkCleanRequestJSON("PATCH", url, data)
                if not valid:
                    return test.FAIL("Receiver {} rejected staging of SDP file: {}".format(receiver["id"], response))

                if response["sender_id"] != data["sender_id"]:
                    return test.FAIL("Receiver {} did not set 'sender_id' to '{}' in staged response"
                                     .format(receiver["id"], data["sender_id"]))
                # TODO: Ensure the returned SDP has sufficiently similar contents to those submitted, if not identical
                transport_file = response["transport_file"]
                if transport_file["data"] is None or transport_file["data"] == "":
                    return test.FAIL("Receiver {} did not set 'data' to requested SDP file contents in staged response"
                                     .format(receiver["id"]))
                if transport_file["type"] != data["transport_file"]["type"]:
                    return test.FAIL("Receiver {} did not set 'type' to '{}' in staged response"
                                     .format(receiver["id"], data["transport_file"]["type"]))
                transport_params = response["transport_params"]
                if len(transport_params) == 0:
                    return test.FAIL("Receiver {} returned empty 'transport_params' in staged response"
                                     .format(receiver["id"]))
                if transport_params[0]["source_ip"] != src_ip:
                    return test.FAIL("Receiver {} did not set 'source_ip' to '{}' in staged response"
                                     .format(receiver["id"], src_ip))
                if transport_params[0]["multicast_ip"] != dst_ip:
                    return test.FAIL("Receiver {} did not set 'multicast_ip' to '{}' in staged response"
                                     .format(receiver["id"], dst_ip))
                if transport_params[0]["destination_port"] != dst_port:
                    return test.FAIL("Receiver {} did not set 'destination_port' to '{}' in staged response"
                                     .format(receiver["id"], dst_port))
                if transport_params[0]["rtp_enabled"] is not True:
                    return test.FAIL("Receiver {} did not set 'rtp_enabled' to true in staged response"
                                     .format(receiver["id"]))
                if len(transport_params) > 1 and transport_params[1]["rtp_enabled"] is not False:
                    return test.FAIL("Receiver {} did not set 'rtp_enabled' to false in second leg of staged response"
                                     .format(receiver["id"]))

            if not found_rtp:
                return test.UNCLEAR("Could not find any IS-04 RTP Receivers to test")
            elif warn_no_media_types:
                return test.OPTIONAL(warn_no_media_types)
            elif warn_sdp_untested:
                return test.MANUAL(warn_sdp_untested)

        except KeyError as ex:
            return test.FAIL("Expected attribute not found in IS-04 resource: {}".format(ex))

>>>>>>> eef5fabf
        return test.PASS()

    def exactframerate(self, grain_rate):
        """Format an NMOS grain rate like the SDP video format-specific parameter 'exactframerate'"""
        d = grain_rate.get("denominator", 1)
        if d == 1:
            return "{}".format(grain_rate.get("numerator"))
        else:
            return "{}/{}".format(grain_rate.get("numerator"), d)

    def rtp_ptype(self, sdp_file):
        """Extract the payload type from an SDP file string"""
        payload_type = None
        for sdp_line in sdp_file.split("\n"):
            sdp_line = sdp_line.replace("\r", "")
            try:
                payload_type = int(re.search(r"^a=rtpmap:(\d+) ", sdp_line).group(1))
            except Exception:
                pass
        return payload_type

    def check_sampling(self, flow_components, flow_width, flow_height, sampling):
        """Check SDP video format-specific parameter 'sampling' matches Flow 'components'"""
        # SDP sampling should be like:
        # "RGBA", "RGB", "YCbCr-J:a:b", "CLYCbCr-J:a:b", "ICtCp-J:a:b", "XYZ", "KEY"
        components, _, sampling = sampling.partition("-")

        # Flow component names should be like:
        # "R", "G", "B", "A", "Y", "Cb", "Cr", "Yc", "Cbc", "Crc", "I", "Ct", "Cp", "X", "Z", "Key"
        if components == "CLYCbCr":
            components = "YcCbcCrc"
        if components == "KEY":
            components = "Key"

        sampler = None
        if not sampling or sampling == "4:4:4":
            sampler = (1, 1)
        elif sampling == "4:2:2":
            sampler = (2, 1)
        elif sampling == "4:2:0":
            sampler = (2, 2)
        elif sampling == "4:1:1":
            sampler = (4, 1)

        for component in flow_components:
            if component["name"] not in components:
                return False
            components = components.replace(component["name"], "")
            # subsampled components are "Cb", "Cr", "Cbc", "Crc", "Ct", "Cp"
            c = component["name"].startswith("C")
            if component["width"] != flow_width / (sampler[0] if c else 1) or \
                    component["height"] != flow_height / (sampler[1] if c else 1):
                return False

        return components == ""

    def channel_order(self, channels):
        """Create an ST.2110-30 'channel-order' format-specific parameter value from an NMOS audio source 'channels'"""
        # first, straightforward comma-separated channel symbols (or "?" if omitted)
        symbols = ",".join([_["symbol"] if "symbol" in _ else "?" for _ in channels])

        # second, replace all ST.2110-30 defined groups with their grouping symbol
        GROUPS = [
            ["L,R,C,LFE,Lss,Rss,Lrs,Rrs", "71"],
            ["L,R,C,LFE,Ls,Rs", "51"],
            ["Lt,Rt", "LtRt"],
            ["L,R", "ST"],
            ["M1,M2", "DM"],
            ["M1", "M"]
        ]
        for G in GROUPS:
            symbols = symbols.replace(G[0], G[1])

        # third, replace all other channel symbols with 'U'
        groups = ",".join([_ if _ in [G[1] for G in GROUPS] else "U" for _ in symbols.split(",")])

        # finally, replace all sequences of 'U' with the required undefined grouping symbol
        # and format as per ST.2110-30
        return "SMPTE2110.({})" \
               .format(re.sub(r"U(,U)*", lambda us: "U{:02d}".format(int((len(us.group())+1)/2)), groups))

    def do_test_node_api_v1_2(self, test):
        """
        Precondition check of the API version.
        Raises an NMOSTestException when the Node API version is less than v1.2
        """
        api = self.apis[NODE_API_KEY]
        if self.is05_utils.compare_api_version(api["version"], "v1.2") < 0:
            raise NMOSTestException(test.NA("This test cannot be run against IS-04 below version v1.2."))<|MERGE_RESOLUTION|>--- conflicted
+++ resolved
@@ -599,18 +599,12 @@
             return test.FAIL(result)
 
         try:
-<<<<<<< HEAD
             valid_transports = self.is05_utils.get_valid_transports(self.apis[CONN_API_KEY]["version"])
+
+            access_error = False
 
             for sender in self.is04_resources["senders"]:
                 if sender["transport"] not in valid_transports:
-=======
-            access_error = False
-
-            for resource in self.is04_resources["senders"]:
-                valid_transports = self.is05_utils.get_valid_transports(self.apis[CONN_API_KEY]["version"])
-                if resource["transport"] not in valid_transports:
->>>>>>> eef5fabf
                     continue
 
                 is04_transport_file = None
@@ -632,17 +626,13 @@
                         return test.FAIL("Sender '{}' did not return a transport file "
                                          "from IS-05".format(sender["id"]))
                     return test.FAIL("Transport file contents for Sender '{}' do not match "
-<<<<<<< HEAD
                                      "between IS-04 and IS-05".format(sender["id"]))
-=======
-                                     "between IS-04 and IS-05".format(resource["id"]))
                 if is05_transport_file is None:
                     access_error = True
 
             if access_error:
                 return test.UNCLEAR("One or more of the tested transport files returned a 404 HTTP code. Please "
                                     "ensure 'master_enable' is set to true for all Senders and re-test.")
->>>>>>> eef5fabf
 
         except KeyError as ex:
             return test.FAIL("Expected attribute not found in IS-04 Sender: {}".format(ex))
@@ -670,18 +660,10 @@
         source_map = {source["id"]: source for source in self.is04_resources["sources"]}
 
         try:
-<<<<<<< HEAD
             rtp_senders = [sender for sender in self.is04_resources["senders"] if sender["flow_id"]
                            and sender["transport"].startswith("urn:x-nmos:transport:rtp")]
-=======
+
             access_error = False
-
-            for resource in self.is04_resources["senders"]:
-                if not resource["transport"].startswith("urn:x-nmos:transport:rtp"):
-                    continue
-                if resource["flow_id"] is None:
-                    continue
->>>>>>> eef5fabf
 
             for sender in rtp_senders:
                 flow = flow_map[sender["flow_id"]]
@@ -689,12 +671,8 @@
 
                 is05_transport_file = self.is05_resources["transport_files"][sender["id"]]
                 if is05_transport_file is None:
-<<<<<<< HEAD
-                    return test.FAIL("Unable to download transportfile for Sender {}".format(sender["id"]))
-=======
                     access_error = True
                     continue
->>>>>>> eef5fabf
 
                 payload_type = self.rtp_ptype(is05_transport_file)
                 if not payload_type:
@@ -758,16 +736,12 @@
                                                      "and Sender {}".format(flow["media_type"], sender["id"]))
                             elif rtpmap:
                                 return test.FAIL("a=rtpmap specifies a different media_type to the Flow for Sender {}"
-<<<<<<< HEAD
                                                  .format(sender["id"]))
-=======
-                                                 .format(resource["id"]))
 
             if access_error:
                 return test.UNCLEAR("One or more of the tested transport files returned a 404 HTTP code. Please "
                                     "ensure 'master_enable' is set to true for all Senders and re-test.")
 
->>>>>>> eef5fabf
         except KeyError as ex:
             return test.FAIL("Expected attribute not found in IS-04 resource: {}".format(ex))
 
@@ -794,18 +768,10 @@
         source_map = {source["id"]: source for source in self.is04_resources["sources"]}
 
         try:
-<<<<<<< HEAD
             rtp_senders = [sender for sender in self.is04_resources["senders"] if sender["flow_id"]
                            and sender["transport"].startswith("urn:x-nmos:transport:rtp")]
-=======
+
             access_error = False
-
-            for resource in self.is04_resources["senders"]:
-                if not resource["transport"].startswith("urn:x-nmos:transport:rtp"):
-                    continue
-                if resource["flow_id"] is None:
-                    continue
->>>>>>> eef5fabf
 
             for sender in rtp_senders:
                 flow = flow_map[sender["flow_id"]]
@@ -813,12 +779,8 @@
 
                 is05_transport_file = self.is05_resources["transport_files"][sender["id"]]
                 if is05_transport_file is None:
-<<<<<<< HEAD
-                    return test.FAIL("Unable to download transportfile for Sender {}".format(sender["id"]))
-=======
                     access_error = True
                     continue
->>>>>>> eef5fabf
 
                 payload_type = self.rtp_ptype(is05_transport_file)
                 if not payload_type:
@@ -910,18 +872,13 @@
                                         found_match = True
 
                                 if not found_match:
-<<<<<<< HEAD
                                     return test.FAIL("SDP '{}' for Sender {} does not match {} in its Flow {}"
                                                      .format(name, sender["id"], "DID_SDID", flow["id"]))
-=======
-                                    return test.FAIL("DID/SDID parameters for Sender {} do not match the Flow {}"
-                                                     .format(resource["id"], flow["id"]))
 
             if access_error:
                 return test.UNCLEAR("One or more of the tested transport files returned a 404 HTTP code. Please "
                                     "ensure 'master_enable' is set to true for all Senders and re-test.")
 
->>>>>>> eef5fabf
         except KeyError as ex:
             return test.FAIL("Expected attribute not found in IS-04 resource: {}".format(ex))
 
@@ -946,81 +903,16 @@
 
         flow_map = {flow["id"]: flow for flow in self.is04_resources["flows"]}
 
-<<<<<<< HEAD
-        rtp_senders = [sender for sender in self.is04_resources["senders"] if sender["flow_id"]
-                       and sender["transport"].startswith("urn:x-nmos:transport:rtp")]
-
-        for sender in rtp_senders:
-            flow = flow_map[sender["flow_id"]]
-
-            is05_transport_file = self.is05_resources["transport_files"][sender["id"]]
-            if is05_transport_file is None:
-                return test.FAIL("Unable to download transportfile for Sender {}".format(sender["id"]))
-
-            payload_type = self.rtp_ptype(is05_transport_file)
-            if not payload_type:
-                return test.FAIL("Unable to locate payload type from rtpmap in SDP file for Sender {}"
-                                 .format(sender["id"]))
-
-            sdp_interlace = False
-            sdp_chroma_first_field = False
-            sdp_segmented = False
-            sdp_tcs = False
-            sdp_did_sdid = False
-
-            for sdp_line in is05_transport_file.split("\n"):
-                sdp_line = sdp_line.replace("\r", "")
-                fmtp = re.search(r"^a=fmtp:{} (.+)$".format(payload_type), sdp_line)
-                if fmtp and flow["media_type"] == "video/raw":
-                    for param in fmtp.group(1).split(";"):
-                        name, _, value = param.strip().partition("=")
-                        if name == "interlace":  # ref: RFC4175
-                            sdp_interlace = True
-                        elif name == "top-field-first":  # ref: RFC4175
-                            sdp_chroma_first_field = True
-                        elif name == "segmented":  # ref: ST.2110-20
-                            sdp_segmented = True
-                        elif name == "TCS":  # ref: ST.2110-20
-                            sdp_tcs = True
-                elif fmtp and flow["media_type"] == "video/smpte291":
-                    for param in fmtp.group(1).split(";"):
-                        name, _, value = param.strip().partition("=")
-                        if name == "DID_SDID":  # ref: RFC8331
-                            sdp_did_sdid = True
-
-            if flow["media_type"] == "video/smpte291":
-                if "DID_SDID" in flow and not sdp_did_sdid:
-                    return test.FAIL("Flow {} for Sender {} indicates DID_SDID parameter but this is "
-                                     "missing from its SDP file".format(flow["id"], sender["id"]))
-            if flow["media_type"] == "video/raw":
-                if flow.get("interlace_mode", "progressive") != "progressive" and not sdp_interlace:
-                    return test.FAIL("Flow {} for Sender {} indicates video is interlaced, but this is "
-                                     "missing from its SDP file".format(flow["id"], sender["id"]))
-                if flow.get("interlace_mode", "progressive") == "interlaced_psf" and not sdp_segmented:
-                    return test.FAIL("Flow {} for Sender {} indicates video is segmented, but this is "
-                                     "missing from its SDP file".format(flow["id"], sender["id"]))
-                # ST.2110-20 specifies TCS default is SDR
-                if flow.get("transfer_characteristic", "SDR") != "SDR" and not sdp_tcs:
-                    return test.FAIL("Flow {} for Sender {} indicates video transfer characteristic, but this is "
-                                     "missing from its SDP file".format(flow["id"], sender["id"]))
-
-                # Technically the following is just SDP validation, so could move to sdpoker
-                if (sdp_chroma_first_field or sdp_segmented) and not sdp_interlace:
-                    return test.FAIL("SDP file for Sender {} indicates top-field-first or segmented, but doesn't "
-                                     "indicate interlace".format(sender["id"]))
-=======
         try:
+            rtp_senders = [sender for sender in self.is04_resources["senders"] if sender["flow_id"]
+                           and sender["transport"].startswith("urn:x-nmos:transport:rtp")]
+
             access_error = False
 
-            for resource in self.is04_resources["senders"]:
-                if not resource["transport"].startswith("urn:x-nmos:transport:rtp"):
-                    continue
-                if resource["flow_id"] is None:
-                    continue
-
-                flow = flow_map[resource["flow_id"]]
-
-                is05_transport_file = self.is05_resources["transport_files"][resource["id"]]
+            for sender in rtp_senders:
+                flow = flow_map[sender["flow_id"]]
+
+                is05_transport_file = self.is05_resources["transport_files"][sender["id"]]
                 if is05_transport_file is None:
                     access_error = True
                     continue
@@ -1028,7 +920,7 @@
                 payload_type = self.rtp_ptype(is05_transport_file)
                 if not payload_type:
                     return test.FAIL("Unable to locate payload type from rtpmap in SDP file for Sender {}"
-                                     .format(resource["id"]))
+                                     .format(sender["id"]))
 
                 sdp_interlace = False
                 sdp_chroma_first_field = False
@@ -1039,40 +931,43 @@
                 for sdp_line in is05_transport_file.split("\n"):
                     sdp_line = sdp_line.replace("\r", "")
                     fmtp = re.search(r"^a=fmtp:{} (.+)$".format(payload_type), sdp_line)
-                    if fmtp and flow["format"] == "urn:x-nmos:format:video":
+                    if fmtp and flow["media_type"] == "video/raw":
                         for param in fmtp.group(1).split(";"):
-                            param_components = param.strip().split("=")
-                            if param_components[0] == "interlace":  # ref: RFC4175
+                            name, _, value = param.strip().partition("=")
+                            if name == "interlace":  # ref: RFC4175
                                 sdp_interlace = True
-                            elif param_components[0] == "top-field-first":  # ref: RFC4175
+                            elif name == "top-field-first":  # ref: RFC4175
                                 sdp_chroma_first_field = True
-                            elif param_components[0] == "segmented":  # ref: ST.2110-20
+                            elif name == "segmented":  # ref: ST.2110-20
                                 sdp_segmented = True
-                            elif param_components[0] == "TCS":  # ref: ST.2110-20
+                            elif name == "TCS":  # ref: ST.2110-20
                                 sdp_tcs = True
                     elif fmtp and flow["media_type"] == "video/smpte291":
                         for param in fmtp.group(1).split(";"):
-                            param_components = param.strip().split("=")
-                            if param_components[0] == "DID_SDID":  # ref: RFC8331
+                            name, _, value = param.strip().partition("=")
+                            if name == "DID_SDID":  # ref: RFC8331
                                 sdp_did_sdid = True
 
-                if "DID_SDID" in flow and not sdp_did_sdid:
-                    return test.FAIL("Flow for Sender {} indicates DID_SDID parameter but this is missing from its "
-                                     "SDP file".format(resource["id"]))
-                if "interlace_mode" in flow and flow["interlace_mode"] != "progressive" and not sdp_interlace:
-                    return test.FAIL("Flow for Sender {} indicates video is interlaced, but this is missing from its "
-                                     "SDP file".format(resource["id"]))
-                if "interlace_mode" in flow and flow["interlace_mode"] == "interlaced_psf" and not sdp_segmented:
-                    return test.FAIL("Flow for Sender {} indicates video is segmented, but this is missing from its "
-                                     "SDP file".format(resource["id"]))
-                if "transfer_characteristic" in flow and flow["transfer_characteristic"] != "SDR" and not sdp_tcs:
-                    return test.FAIL("Flow for Sender {} indicates video's transfer characteristic, but this "
-                                     "is missing from its SDP file".format(resource["id"]))
-
-                # Technically the following is just SDP validation, so could move to sdpoker
-                if (sdp_chroma_first_field or sdp_segmented) and not sdp_interlace:
-                    return test.FAIL("SDP file for Sender {} indicates top-field-first or segmented, but doesn't "
-                                     "indicate interlace".format(resource["id"]))
+                if flow["media_type"] == "video/smpte291":
+                    if "DID_SDID" in flow and not sdp_did_sdid:
+                        return test.FAIL("Flow {} for Sender {} indicates DID_SDID parameter but this is "
+                                         "missing from its SDP file".format(flow["id"], sender["id"]))
+                if flow["media_type"] == "video/raw":
+                    if flow.get("interlace_mode", "progressive") != "progressive" and not sdp_interlace:
+                        return test.FAIL("Flow {} for Sender {} indicates video is interlaced, but this is "
+                                         "missing from its SDP file".format(flow["id"], sender["id"]))
+                    if flow.get("interlace_mode", "progressive") == "interlaced_psf" and not sdp_segmented:
+                        return test.FAIL("Flow {} for Sender {} indicates video is segmented, but this is "
+                                         "missing from its SDP file".format(flow["id"], sender["id"]))
+                    # ST.2110-20 specifies TCS default is SDR
+                    if flow.get("transfer_characteristic", "SDR") != "SDR" and not sdp_tcs:
+                        return test.FAIL("Flow {} for Sender {} indicates video transfer characteristic, but this is "
+                                         "missing from its SDP file".format(flow["id"], sender["id"]))
+
+                    # Technically the following is just SDP validation, so could move to sdpoker
+                    if (sdp_chroma_first_field or sdp_segmented) and not sdp_interlace:
+                        return test.FAIL("SDP file for Sender {} indicates top-field-first or segmented, but doesn't "
+                                         "indicate interlace".format(sender["id"]))
 
             if access_error:
                 return test.UNCLEAR("One or more of the tested transport files returned a 404 HTTP code. Please "
@@ -1080,7 +975,6 @@
 
         except KeyError as ex:
             return test.FAIL("Expected attribute not found in IS-04 resource: {}".format(ex))
->>>>>>> eef5fabf
 
         return test.PASS()
 
@@ -1116,88 +1010,23 @@
         clock_map = {clock["name"]: clock for clock in node_self["clocks"]}
         interface_map = {interface["name"]: interface for interface in node_self["interfaces"]}
 
-<<<<<<< HEAD
-        rtp_senders = [sender for sender in self.is04_resources["senders"] if sender["flow_id"]
-                       and sender["transport"].startswith("urn:x-nmos:transport:rtp")]
-
-        for sender in rtp_senders:
-            flow = flow_map[sender["flow_id"]]
-            source = source_map[flow["source_id"]]
-
-            is05_transport_file = self.is05_resources["transport_files"][sender["id"]]
-            if is05_transport_file is None:
-                return test.FAIL("Unable to download transportfile for Sender {}".format(sender["id"]))
-
-            found_refclk = False
-            interface_bindings = deepcopy(sender["interface_bindings"])
-            for sdp_line in is05_transport_file.split("\n"):
-                sdp_line = sdp_line.replace("\r", "")
-                ts_refclk = re.search(r"^a=ts-refclk:(.+)$", sdp_line)
-                if not ts_refclk:
-                    continue
-                found_refclk = True
-                if source["clock_name"] is None:
-                    return test.FAIL("SDP file includes ts-refclk but Source {} does not indicate a clock_name"
-                                     .format(source["id"]))
-
-                is04_clock = clock_map[source["clock_name"]]
-                if is04_clock["ref_type"] == "internal" and ts_refclk.group(1).startswith("ptp="):
-                    return test.FAIL("IS-04 Source indicates 'internal' clock but SDP file indicates 'ptp' for Sender "
-                                     "{}".format(sender["id"]))
-                elif is04_clock["ref_type"] == "ptp":
-                    prefix = "ptp="
-                    if not ts_refclk.group(1).startswith(prefix):
-                        return test.FAIL("IS-04 Source indicates 'ptp' clock but SDP file indicates '{}' for Sender "
-                                         "{}".format(ts_refclk.group(1), sender["id"]))
-                    ptp_data = ts_refclk.group(1)[len(prefix):].split(":")
-                    if is04_clock["version"] != ptp_data[0]:
-                        return test.FAIL("IS-04 Source PTP version {} does not match ts-refclk PTP version {} for "
-                                         "Sender {}".format(is04_clock["version"], ptp_data[0], sender["id"]))
-                    if ptp_data[1] != "traceable" and is04_clock["gmid"] != ptp_data[1].lower():
-                        return test.FAIL("IS-04 Source PTP gmid {} does not match ts-refclk PTP gmid {} for "
-                                         "Sender {}".format(is04_clock["gmid"], ptp_data[1], sender["id"]))
-                    elif ptp_data[1] == "traceable" and is04_clock["traceable"] is not True:
-                        return test.FAIL("IS-04 Source PTP clock traceability does not match ts-refclk for Sender {}"
-                                         .format(sender["id"]))
-
-                prefix = "localmac="
-                if ts_refclk.group(1).startswith(prefix):
-                    try:
-                        # This assumes that ts-refclk isn't specified globally, but this shouldn't be the case when
-                        # localmac is used given each RTP sender is likely to use a different interface
-                        api_mac = interface_map[interface_bindings[0]]["port_id"]
-                        sdp_mac = ts_refclk.group(1)[len(prefix):].lower()
-                        if api_mac != sdp_mac:
-                            return test.FAIL("IS-04 interface_binding MAC does not match SDP ts-refclk localmac for "
-                                             "Sender {}".format(sender["id"]))
-                        # Ensure that any further localmacs we test match the expected interface
-                        del interface_bindings[0]
-                    except (KeyError, IndexError) as e:
-                        return test.FAIL("Expected key not found in IS-04 API: {}".format(e))
-
-            if source["clock_name"] is not None and not found_refclk:
-                return test.FAIL("IS-04 Source indicates a clock, but SDP ts-refclk is missing for Sender {}"
-                                 .format(sender["id"]))
-=======
         try:
+            rtp_senders = [sender for sender in self.is04_resources["senders"] if sender["flow_id"]
+                           and sender["transport"].startswith("urn:x-nmos:transport:rtp")]
+
             access_error = False
 
-            for resource in self.is04_resources["senders"]:
-                if not resource["transport"].startswith("urn:x-nmos:transport:rtp"):
-                    continue
-                if resource["flow_id"] is None:
-                    continue
-
-                flow = flow_map[resource["flow_id"]]
+            for sender in rtp_senders:
+                flow = flow_map[sender["flow_id"]]
                 source = source_map[flow["source_id"]]
 
-                is05_transport_file = self.is05_resources["transport_files"][resource["id"]]
+                is05_transport_file = self.is05_resources["transport_files"][sender["id"]]
                 if is05_transport_file is None:
                     access_error = True
                     continue
 
                 found_refclk = False
-                interface_bindings = deepcopy(resource["interface_bindings"])
+                interface_bindings = deepcopy(sender["interface_bindings"])
                 for sdp_line in is05_transport_file.split("\n"):
                     sdp_line = sdp_line.replace("\r", "")
                     ts_refclk = re.search(r"^a=ts-refclk:(.+)$", sdp_line)
@@ -1211,22 +1040,22 @@
                     is04_clock = clock_map[source["clock_name"]]
                     if is04_clock["ref_type"] == "internal" and ts_refclk.group(1).startswith("ptp="):
                         return test.FAIL("IS-04 Source indicates 'internal' clock but SDP file indicates 'ptp' for "
-                                         "Sender {}".format(resource["id"]))
+                                         "Sender {}".format(sender["id"]))
                     elif is04_clock["ref_type"] == "ptp":
                         prefix = "ptp="
                         if not ts_refclk.group(1).startswith(prefix):
                             return test.FAIL("IS-04 Source indicates 'ptp' clock but SDP file indicates '{}' for "
-                                             "Sender {}".format(ts_refclk.group(1), resource["id"]))
+                                             "Sender {}".format(ts_refclk.group(1), sender["id"]))
                         ptp_data = ts_refclk.group(1)[len(prefix):].split(":")
                         if is04_clock["version"] != ptp_data[0]:
                             return test.FAIL("IS-04 Source PTP version {} does not match ts-refclk PTP version {} for "
-                                             "Sender {}".format(is04_clock["version"], ptp_data[0], resource["id"]))
+                                             "Sender {}".format(is04_clock["version"], ptp_data[0], sender["id"]))
                         if ptp_data[1] != "traceable" and is04_clock["gmid"] != ptp_data[1].lower():
                             return test.FAIL("IS-04 Source PTP gmid {} does not match ts-refclk PTP gmid {} for "
-                                             "Sender {}".format(is04_clock["gmid"], ptp_data[1], resource["id"]))
+                                             "Sender {}".format(is04_clock["gmid"], ptp_data[1], sender["id"]))
                         elif ptp_data[1] == "traceable" and is04_clock["traceable"] is not True:
                             return test.FAIL("IS-04 Source PTP clock traceability does not match ts-refclk for "
-                                             "Sender {}".format(resource["id"]))
+                                             "Sender {}".format(sender["id"]))
 
                     prefix = "localmac="
                     if ts_refclk.group(1).startswith(prefix):
@@ -1234,12 +1063,12 @@
                             # This assumes that ts-refclk isn't specified globally, but this shouldn't be the case when
                             # localmac is used given each RTP sender is likely to use a different interface
                             if len(interface_bindings) == 0:
-                                return test.FAIL("Sender {} returned empty 'interface_bindings'".format(resource["id"]))
+                                return test.FAIL("Sender {} returned empty 'interface_bindings'".format(sender["id"]))
                             api_mac = interface_map[interface_bindings[0]]["port_id"]
                             sdp_mac = ts_refclk.group(1)[len(prefix):].lower()
                             if api_mac != sdp_mac:
                                 return test.FAIL("IS-04 interface_bindings port_id does not match SDP ts-refclk "
-                                                 "localmac for Sender {}".format(resource["id"]))
+                                                 "localmac for Sender {}".format(sender["id"]))
                             # Ensure that any further localmacs we test match the expected interface
                             del interface_bindings[0]
                         except KeyError as e:
@@ -1247,7 +1076,7 @@
 
                 if source["clock_name"] is not None and not found_refclk:
                     return test.FAIL("IS-04 Source indicates a clock, but SDP ts-refclk is missing for Sender {}"
-                                     .format(resource["id"]))
+                                     .format(sender["id"]))
 
             if access_error:
                 return test.UNCLEAR("One or more of the tested transport files returned a 404 HTTP code. Please "
@@ -1255,7 +1084,6 @@
 
         except KeyError as ex:
             return test.FAIL("Expected attribute not found in IS-04 resource: {}".format(ex))
->>>>>>> eef5fabf
 
         return test.PASS()
 
@@ -1277,212 +1105,73 @@
         data_sdp = open("test_data/sdp/data.sdp").read()
         mux_sdp = open("test_data/sdp/mux.sdp").read()
 
-        rtp_receivers = [receiver for receiver in self.is04_resources["receivers"]
-                         if receiver["transport"].startswith("urn:x-nmos:transport:rtp")]
-
-<<<<<<< HEAD
-        formats_tested = defaultdict(int)
-        warn_sdp_untested = ""
-        for receiver in rtp_receivers:
-            caps = receiver["caps"]
-
-            if receiver["format"] == "urn:x-nmos:format:video":
-                media_type = caps["media_types"][0] if "media_types" in caps else "video/raw"
-            elif receiver["format"] == "urn:x-nmos:format:audio":
-                media_type = caps["media_types"][0] if "media_types" in caps else "audio/L24"
-            elif receiver["format"] == "urn:x-nmos:format:data":
-                media_type = caps["media_types"][0] if "media_types" in caps else "video/smpte291"
-            elif receiver["format"] == "urn:x-nmos:format:mux":
-                media_type = caps["media_types"][0] if "media_types" in caps else "video/SMPTE2022-6"
-            else:
-                return test.FAIL("Unexpected Receiver format: {}".format(receiver["format"]))
-
-            if CONFIG.MAX_TEST_ITERATIONS > 0:
-                # Limit maximum number of Receivers of each format that are tested
-                if CONFIG.MAX_TEST_ITERATIONS <= formats_tested[receiver["format"]]:
+        try:
+            rtp_receivers = [receiver for receiver in self.is04_resources["receivers"]
+                             if receiver["transport"].startswith("urn:x-nmos:transport:rtp")]
+
+            formats_tested = defaultdict(int)
+            warn_sdp_untested = ""
+            for receiver in rtp_receivers:
+                caps = receiver["caps"]
+
+                if receiver["format"] == "urn:x-nmos:format:video":
+                    media_type = caps["media_types"][0] if "media_types" in caps else "video/raw"
+                elif receiver["format"] == "urn:x-nmos:format:audio":
+                    media_type = caps["media_types"][0] if "media_types" in caps else "audio/L24"
+                elif receiver["format"] == "urn:x-nmos:format:data":
+                    media_type = caps["media_types"][0] if "media_types" in caps else "video/smpte291"
+                elif receiver["format"] == "urn:x-nmos:format:mux":
+                    media_type = caps["media_types"][0] if "media_types" in caps else "video/SMPTE2022-6"
+                else:
+                    return test.FAIL("Unexpected Receiver format: {}".format(receiver["format"]))
+
+                if CONFIG.MAX_TEST_ITERATIONS > 0:
+                    # Limit maximum number of Receivers of each format that are tested
+                    if CONFIG.MAX_TEST_ITERATIONS <= formats_tested[receiver["format"]]:
+                        continue
+
+                supported_media_types = [
+                    "video/raw",
+                    "video/jxsv",
+                    "audio/L16",
+                    "audio/L24",
+                    "audio/L32",
+                    "video/smpte291",
+                    "video/SMPTE2022-6"
+                ]
+                if media_type not in supported_media_types:
+                    if not warn_sdp_untested:
+                        warn_sdp_untested = "Could not test Receiver {} because this test cannot generate SDP data " \
+                            "for media_type '{}'".format(receiver["id"], media_type)
                     continue
 
-            supported_media_types = [
-                "video/raw",
-                "video/jxsv",
-                "audio/L16",
-                "audio/L24",
-                "audio/L32",
-                "video/smpte291",
-                "video/SMPTE2022-6"
-            ]
-            if media_type not in supported_media_types:
-                if not warn_sdp_untested:
-                    warn_sdp_untested = "Could not test Receiver {} because this test cannot generate SDP data " \
-                        "for media_type '{}'".format(receiver["id"], media_type)
-                continue
-
-            media_type, media_subtype = media_type.split("/")
-
-            if media_type == "video":
-                if media_subtype == "raw":
-                    template_file = video_sdp
-                elif media_subtype == "jxsv":
-                    template_file = video_jxsv_sdp
-                elif media_subtype == "smpte291":
-                    template_file = data_sdp
-                elif media_subtype == "SMPTE2022-6":
-                    template_file = mux_sdp
-            elif media_type == "audio":
-                if media_subtype in ["L16", "L24", "L32"]:
-                    template_file = audio_sdp
-
-            template = Template(template_file, keep_trailing_newline=True)
-
-            src_ip = get_default_ip()
-            dst_ip = "232.40.50.{}".format(randint(1, 254))
-            dst_port = randint(5000, 5999)
-
-            sdp_file = template.render({**CONFIG.SDP_PREFERENCES,
-                                        'src_ip': src_ip,
-                                        'dst_ip': dst_ip,
-                                        'dst_port': dst_port,
-                                        'media_subtype': media_subtype
-                                        })
-
-            url = "single/receivers/{}/staged".format(receiver["id"])
-            data = {"sender_id": None, "transport_file": {"data": sdp_file, "type": "application/sdp"}}
-            valid, response = self.is05_utils.checkCleanRequestJSON("PATCH", url, data)
-            if not valid:
-                return test.FAIL("Receiver {} rejected staging of SDP file: {}".format(receiver["id"], response))
-
-            if response["sender_id"] != data["sender_id"]:
-                return test.FAIL("Receiver {} did not set 'sender_id' to '{}' in staged response"
-                                 .format(receiver["id"], data["sender_id"]))
-            # TODO: Ensure the returned SDP has sufficiently similar contents to those submitted, if not identical
-            if response["transport_file"]["data"] is None or response["transport_file"]["data"] == "":
-                return test.FAIL("Receiver {} did not set 'data' to requested SDP file contents in staged response"
-                                 .format(receiver["id"]))
-            if response["transport_file"]["type"] != data["transport_file"]["type"]:
-                return test.FAIL("Receiver {} did not set 'type' to '{}' in staged response"
-                                 .format(receiver["id"], data["transport_file"]["type"]))
-            if response["transport_params"][0]["source_ip"] != src_ip:
-                return test.FAIL("Receiver {} did not set 'source_ip' to '{}' in staged response"
-                                 .format(receiver["id"], src_ip))
-            if response["transport_params"][0]["multicast_ip"] != dst_ip:
-                return test.FAIL("Receiver {} did not set 'multicast_ip' to '{}' in staged response"
-                                 .format(receiver["id"], dst_ip))
-            if response["transport_params"][0]["destination_port"] != dst_port:
-                return test.FAIL("Receiver {} did not set 'destination_port' to '{}' in staged response"
-                                 .format(receiver["id"], dst_port))
-            if response["transport_params"][0]["rtp_enabled"] is not True:
-                return test.FAIL("Receiver {} did not set 'rtp_enabled' to true in staged response"
-                                 .format(receiver["id"]))
-            if len(response["transport_params"]) > 1 and response["transport_params"][1]["rtp_enabled"] is not False:
-                return test.FAIL("Receiver {} did not set 'rtp_enabled' to false in second leg of staged response"
-                                 .format(receiver["id"]))
-
-            formats_tested[receiver["format"]] += 1
-
-        if len(rtp_receivers) == 0:
-            return test.UNCLEAR("Could not find any IS-04 RTP Receivers to test")
-        elif warn_sdp_untested:
-            return test.MANUAL(warn_sdp_untested)
-=======
-        try:
-            found_rtp = False
-            warn_no_media_types = ""
-            warn_sdp_untested = ""
-            src_ip = get_default_ip()
-            for receiver in self.is04_resources["receivers"]:
-                if not receiver["transport"].startswith("urn:x-nmos:transport:rtp"):
-                    continue
-                found_rtp = True
-                if "media_types" not in receiver["caps"] or len(receiver["caps"]["media_types"]) == 0:
-                    if not warn_no_media_types:
-                        warn_no_media_types = "Could not test Receiver {} because it does not specify any " \
-                            "'caps.media_types'".format(receiver["id"])
-                    continue
-
-                sdp_file = None
+                media_type, media_subtype = media_type.split("/")
+
+                if media_type == "video":
+                    if media_subtype == "raw":
+                        template_file = video_sdp
+                    elif media_subtype == "jxsv":
+                        template_file = video_jxsv_sdp
+                    elif media_subtype == "smpte291":
+                        template_file = data_sdp
+                    elif media_subtype == "SMPTE2022-6":
+                        template_file = mux_sdp
+                elif media_type == "audio":
+                    if media_subtype in ["L16", "L24", "L32"]:
+                        template_file = audio_sdp
+
+                template = Template(template_file, keep_trailing_newline=True)
+
+                src_ip = get_default_ip()
                 dst_ip = "232.40.50.{}".format(randint(1, 254))
                 dst_port = randint(5000, 5999)
-                if receiver["format"] == "urn:x-nmos:format:video":
-                    template = Template(video_sdp, keep_trailing_newline=True)
-                    interlace = ""
-                    if CONFIG.SDP_PREFERENCES["video_interlace"] is True:
-                        interlace = "interlace; "
-                    # TODO: The media types besides video/raw likely need some different fmtp params
-                    if "video/raw" in receiver["caps"]["media_types"]:
-                        sdp_file = template.render(
-                            dst_ip=dst_ip, dst_port=dst_port, src_ip=src_ip, media_type="raw",
-                            width=CONFIG.SDP_PREFERENCES["video_width"],
-                            height=CONFIG.SDP_PREFERENCES["video_height"],
-                            interlace=interlace,
-                            exactframerate=CONFIG.SDP_PREFERENCES["video_exactframerate"],
-                            depth=CONFIG.SDP_PREFERENCES["video_depth"],
-                            sampling=CONFIG.SDP_PREFERENCES["video_sampling"],
-                            colorimetry=CONFIG.SDP_PREFERENCES["video_colorimetry"],
-                            transfer_characteristic=CONFIG.SDP_PREFERENCES["video_transfer_characteristic"],
-                            type_parameter=CONFIG.SDP_PREFERENCES["video_type_parameter"])
-                    elif "video/vc2" in receiver["caps"]["media_types"]:
-                        sdp_file = template.render(
-                            dst_ip=dst_ip, dst_port=dst_port, src_ip=src_ip, media_type="vc2",
-                            width=CONFIG.SDP_PREFERENCES["video_width"],
-                            height=CONFIG.SDP_PREFERENCES["video_height"],
-                            interlace=interlace,
-                            exactframerate=CONFIG.SDP_PREFERENCES["video_exactframerate"],
-                            depth=CONFIG.SDP_PREFERENCES["video_depth"],
-                            sampling=CONFIG.SDP_PREFERENCES["video_sampling"],
-                            colorimetry=CONFIG.SDP_PREFERENCES["video_colorimetry"],
-                            transfer_characteristic=CONFIG.SDP_PREFERENCES["video_transfer_characteristic"],
-                            type_parameter=CONFIG.SDP_PREFERENCES["video_type_parameter"])
-                    elif "video/H264" in receiver["caps"]["media_types"]:
-                        sdp_file = template.render(
-                            dst_ip=dst_ip, dst_port=dst_port, src_ip=src_ip, media_type="H264",
-                            width=CONFIG.SDP_PREFERENCES["video_width"],
-                            height=CONFIG.SDP_PREFERENCES["video_height"],
-                            interlace=interlace,
-                            exactframerate=CONFIG.SDP_PREFERENCES["video_exactframerate"],
-                            depth=CONFIG.SDP_PREFERENCES["video_depth"],
-                            sampling=CONFIG.SDP_PREFERENCES["video_sampling"],
-                            colorimetry=CONFIG.SDP_PREFERENCES["video_colorimetry"],
-                            transfer_characteristic=CONFIG.SDP_PREFERENCES["video_transfer_characteristic"],
-                            type_parameter=CONFIG.SDP_PREFERENCES["video_type_parameter"])
-                elif receiver["format"] == "urn:x-nmos:format:audio":
-                    template = Template(audio_sdp, keep_trailing_newline=True)
-                    if "audio/L16" in receiver["caps"]["media_types"]:
-                        sdp_file = template.render(
-                            dst_ip=dst_ip, dst_port=dst_port, src_ip=src_ip, media_type="L16",
-                            channels=CONFIG.SDP_PREFERENCES["audio_channels"],
-                            sample_rate=CONFIG.SDP_PREFERENCES["audio_sample_rate"],
-                            max_packet_time=CONFIG.SDP_PREFERENCES["audio_max_packet_time"],
-                            packet_time=CONFIG.SDP_PREFERENCES["audio_packet_time"])
-                    elif "audio/L24" in receiver["caps"]["media_types"]:
-                        sdp_file = template.render(
-                            dst_ip=dst_ip, dst_port=dst_port, src_ip=src_ip, media_type="L24",
-                            channels=CONFIG.SDP_PREFERENCES["audio_channels"],
-                            sample_rate=CONFIG.SDP_PREFERENCES["audio_sample_rate"],
-                            max_packet_time=CONFIG.SDP_PREFERENCES["audio_max_packet_time"],
-                            packet_time=CONFIG.SDP_PREFERENCES["audio_packet_time"])
-                    elif "audio/L32" in receiver["caps"]["media_types"]:
-                        sdp_file = template.render(
-                            dst_ip=dst_ip, dst_port=dst_port, src_ip=src_ip, media_type="L32",
-                            channels=CONFIG.SDP_PREFERENCES["audio_channels"],
-                            sample_rate=CONFIG.SDP_PREFERENCES["audio_sample_rate"],
-                            max_packet_time=CONFIG.SDP_PREFERENCES["audio_max_packet_time"],
-                            packet_time=CONFIG.SDP_PREFERENCES["audio_packet_time"])
-                elif receiver["format"] == "urn:x-nmos:format:data":
-                    template = Template(data_sdp, keep_trailing_newline=True)
-                    if "video/smpte291" in receiver["caps"]["media_types"]:
-                        sdp_file = template.render(dst_ip=dst_ip, dst_port=dst_port, src_ip=src_ip)
-                elif receiver["format"] == "urn:x-nmos:format:mux":
-                    template = Template(mux_sdp, keep_trailing_newline=True)
-                    if "video/SMPTE2022-6" in receiver["caps"]["media_types"]:
-                        sdp_file = template.render(dst_ip=dst_ip, dst_port=dst_port, src_ip=src_ip)
-
-                if not sdp_file:
-                    if not warn_sdp_untested:
-                        warn_sdp_untested = "Could not test Receiver {} because this test cannot generate SDP data " \
-                            "for any of its 'caps.media_types': {}" \
-                            .format(receiver["id"], receiver["caps"]["media_types"])
-
-                    continue
+
+                sdp_file = template.render({**CONFIG.SDP_PREFERENCES,
+                                            'src_ip': src_ip,
+                                            'dst_ip': dst_ip,
+                                            'dst_port': dst_port,
+                                            'media_subtype': media_subtype
+                                            })
 
                 url = "single/receivers/{}/staged".format(receiver["id"])
                 data = {"sender_id": None, "transport_file": {"data": sdp_file, "type": "application/sdp"}}
@@ -1521,17 +1210,16 @@
                     return test.FAIL("Receiver {} did not set 'rtp_enabled' to false in second leg of staged response"
                                      .format(receiver["id"]))
 
-            if not found_rtp:
+                formats_tested[receiver["format"]] += 1
+
+            if len(rtp_receivers) == 0:
                 return test.UNCLEAR("Could not find any IS-04 RTP Receivers to test")
-            elif warn_no_media_types:
-                return test.OPTIONAL(warn_no_media_types)
             elif warn_sdp_untested:
                 return test.MANUAL(warn_sdp_untested)
 
         except KeyError as ex:
             return test.FAIL("Expected attribute not found in IS-04 resource: {}".format(ex))
 
->>>>>>> eef5fabf
         return test.PASS()
 
     def exactframerate(self, grain_rate):
