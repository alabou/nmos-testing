--- conflicted
+++ resolved
@@ -1,1171 +1,1159 @@
-# Copyright (C) 2018 Riedel Communications GmbH & Co. KG
-#
-# Modifications Copyright 2018 British Broadcasting Corporation
-#
-# Licensed under the Apache License, Version 2.0 (the "License");
-# you may not use this file except in compliance with the License.
-# You may obtain a copy of the License at
-#
-#     http://www.apache.org/licenses/LICENSE-2.0
-#
-# Unless required by applicable law or agreed to in writing, software
-# distributed under the License is distributed on an "AS IS" BASIS,
-# WITHOUT WARRANTIES OR CONDITIONS OF ANY KIND, either express or implied.
-# See the License for the specific language governing permissions and
-# limitations under the License.
-
-import git
-import os
-import copy
-import pickle
-import random
-import threading
-import sys
-import platform
-import argparse
-import time
-import traceback
-import inspect
-import ipaddress
-import socket
-import ssl
-import subprocess
-import pkgutil
-import shlex
-import re
-
-from flask import Flask, render_template, flash, request, make_response, jsonify
-from flask_cors import CORS
-from wtforms import Form, validators, StringField, SelectField, SelectMultipleField, IntegerField, HiddenField
-from wtforms import FormField, FieldList
-from werkzeug.serving import WSGIRequestHandler
-from enum import IntEnum
-from junit_xml import TestSuite, TestCase
-from datetime import datetime, timedelta
-from types import SimpleNamespace
-from requests.compat import json
-
-from . import Config as CONFIG
-from .DNS import DNS
-from .GenericTest import NMOSInitException
-from . import ControllerTest
-from .TestResult import TestStates
-from .TestHelper import get_default_ip
-from .NMOSUtils import DEFAULT_ARGS
-from .CRL import CRL, CRL_API
-from .OCSP import OCSP, OCSP_API
-from .mocks.Node import NODE, NODE_API
-from .mocks.Registry import NUM_REGISTRIES, REGISTRIES, REGISTRY_API
-from .mocks.System import NUM_SYSTEMS, SYSTEMS, SYSTEM_API
-from .mocks.Auth import AUTH_API, PRIMARY_AUTH
-from zeroconf_monkey import Zeroconf
-
-# Make ANSI escape character sequences (for producing coloured terminal text) work under Windows
-try:
-    import colorama
-    colorama.init()
-except ImportError:
-    pass
-
-from .suites import IS0401Test
-from .suites import IS0402Test
-from .suites import IS0403Test
-from .suites import IS0404Test
-from .suites import IS0501Test
-from .suites import IS0502Test
-from .suites import IS0503Test
-from .suites import IS0601Test
-from .suites import IS0701Test
-from .suites import IS0702Test
-from .suites import IS0801Test
-from .suites import IS0802Test
-from .suites import IS0901Test
-from .suites import IS0902Test
-# from .suites import IS1001Test
-from .suites import BCP00301Test
-from .suites import BCP0060101Test
-from .suites import BCP0060102Test
-
-
-FLASK_APPS = []
-DNS_SERVER = None
-TOOL_VERSION = None
-CMD_ARGS = None
-
-if not CONFIG.RANDOM_SEED:
-    CONFIG.RANDOM_SEED = random.randrange(sys.maxsize)
-
-CACHEBUSTER = random.randint(1, 10000)
-
-core_app = Flask(__name__)
-CORS(core_app)
-core_app.debug = False
-core_app.config['SECRET_KEY'] = 'nmos-interop-testing-jtnm'
-core_app.config['TEST_ACTIVE'] = False
-core_app.config['PORT'] = CONFIG.PORT_BASE
-core_app.config['SECURE'] = False
-core_app.register_blueprint(NODE_API)  # Dependency for IS0401Test
-core_app.register_blueprint(ControllerTest.TEST_API)
-FLASK_APPS.append(core_app)
-
-for instance in range(NUM_REGISTRIES):
-    reg_app = Flask(__name__)
-    CORS(
-        reg_app, origins=['*'],
-        allow_headers=['*'],
-        expose_headers=['Content-Length',
-                        'Link',
-                        'Server-Timing',
-                        'Timing-Allow-Origin',
-                        'Vary',
-                        'X-Paging-Limit',
-                        'X-Paging-Since',
-                        'X-Paging-Until'])
-    reg_app.debug = False
-    reg_app.config['REGISTRY_INSTANCE'] = instance
-    reg_app.config['PORT'] = REGISTRIES[instance].port
-    reg_app.config['SECURE'] = CONFIG.ENABLE_HTTPS
-    reg_app.register_blueprint(REGISTRY_API)  # Dependency for IS0401Test
-    FLASK_APPS.append(reg_app)
-
-for instance in range(NUM_SYSTEMS):
-    sys_app = Flask(__name__)
-    sys_app.debug = False
-    sys_app.config['SYSTEM_INSTANCE'] = instance
-    sys_app.config['PORT'] = SYSTEMS[instance].port
-    sys_app.config['SECURE'] = CONFIG.ENABLE_HTTPS
-    sys_app.register_blueprint(SYSTEM_API)  # Dependency for IS0902Test
-    FLASK_APPS.append(sys_app)
-
-sender_app = Flask(__name__)
-CORS(sender_app)
-sender_app.debug = False
-sender_app.config['PORT'] = NODE.port
-sender_app.config['SECURE'] = CONFIG.ENABLE_HTTPS
-sender_app.register_blueprint(NODE_API)  # Dependency for IS0401Test
-FLASK_APPS.append(sender_app)
-
-crl_app = Flask(__name__)
-crl_app.debug = False
-crl_app.config['PORT'] = CRL.port
-crl_app.config['SECURE'] = False
-crl_app.register_blueprint(CRL_API)  # CRL server
-FLASK_APPS.append(crl_app)
-
-ocsp_app = Flask(__name__)
-ocsp_app.debug = False
-ocsp_app.config['PORT'] = OCSP.port
-ocsp_app.config['SECURE'] = False
-ocsp_app.register_blueprint(OCSP_API)  # OCSP server
-FLASK_APPS.append(ocsp_app)
-
-# Primary Authorization server
-if CONFIG.ENABLE_AUTH:
-    auth_app = Flask(__name__)
-    auth_app.debug = False
-    auth_app.config['AUTH_INSTANCE'] = 0
-    auth_app.config['PORT'] = PRIMARY_AUTH.port
-    auth_app.config['SECURE'] = CONFIG.ENABLE_HTTPS
-    auth_app.register_blueprint(AUTH_API)
-    FLASK_APPS.append(auth_app)
-
-# Definitions of each set of tests made available from the dropdowns
-TEST_DEFINITIONS = {
-    "IS-04-01": {
-        "name": "IS-04 Node API",
-        "specs": [{
-            "spec_key": "is-04",
-            "api_key": "node"
-        }],
-        "extra_specs": [{
-            "spec_key": "bcp-004-01",
-            "api_key": "receiver-caps"
-        }, {
-            "spec_key": "nmos-parameter-registers",
-            "api_key": "caps-register"
-        }],
-        "class": IS0401Test.IS0401Test
-    },
-    "IS-04-02": {
-        "name": "IS-04 Registry APIs",
-        "specs": [{
-            "spec_key": "is-04",
-            "api_key": "registration"
-        }, {
-            "spec_key": "is-04",
-            "api_key": "query"
-        }],
-        "class": IS0402Test.IS0402Test
-    },
-    "IS-04-03": {
-        "name": "IS-04 Node API (Peer to Peer)",
-        "specs": [{
-            "spec_key": "is-04",
-            "api_key": "node"
-        }],
-        "class": IS0403Test.IS0403Test
-    },
-    "IS-04-04": {
-        "name": "IS-04 Controller",
-        "specs": [{
-            "spec_key": "controller-tests",
-            "api_key": "testquestion"
-        }, {
-            "spec_key": "is-04",
-            "api_key": "query",
-            "disable_fields": ["host", "port"]
-        }],
-        "class": IS0404Test.IS0404Test
-    },
-    "IS-05-01": {
-        "name": "IS-05 Connection Management API",
-        "specs": [{
-            "spec_key": "is-05",
-            "api_key": "connection"
-        }],
-        "class": IS0501Test.IS0501Test
-    },
-    "IS-05-02": {
-        "name": "IS-05 Interaction with IS-04",
-        "specs": [{
-            "spec_key": "is-04",
-            "api_key": "node"
-        }, {
-            "spec_key": "is-05",
-            "api_key": "connection"
-        }],
-        "class": IS0502Test.IS0502Test
-    },
-    "IS-05-03": {
-        "name": "IS-05 Controller",
-        "specs": [{
-            "spec_key": "controller-tests",
-            "api_key": "testquestion"
-        }, {
-            "spec_key": "is-04",
-            "api_key": "query",
-            "disable_fields": ["host", "port"]
-        }, {
-            "spec_key": "is-05",
-            "api_key": "connection",
-            "disable_fields": ["host", "port"]
-        }],
-        "class": IS0503Test.IS0503Test
-    },
-    "IS-06-01": {
-        "name": "IS-06 Network Control API",
-        "specs": [{
-            "spec_key": "is-06",
-            "api_key": "netctrl"
-        }],
-        "class": IS0601Test.IS0601Test
-    },
-    "IS-07-01": {
-        "name": "IS-07 Event & Tally API",
-        "specs": [{
-            "spec_key": "is-07",
-            "api_key": "events"
-        }],
-        "class": IS0701Test.IS0701Test
-    },
-    "IS-07-02": {
-        "name": "IS-07 Interaction with IS-04 and IS-05",
-        "specs": [{
-            "spec_key": "is-04",
-            "api_key": "node"
-        }, {
-            "spec_key": "is-05",
-            "api_key": "connection"
-        }, {
-            "spec_key": "is-07",
-            "api_key": "events"
-        }],
-        "class": IS0702Test.IS0702Test
-    },
-    "IS-08-01": {
-        "name": "IS-08 Channel Mapping API",
-        "specs": [{
-            "spec_key": "is-08",
-            "api_key": "channelmapping"
-        }],
-        "class": IS0801Test.IS0801Test,
-        "selector": True
-    },
-    "IS-08-02": {
-        "name": "IS-08 Interaction with IS-04",
-        "specs": [{
-            "spec_key": "is-04",
-            "api_key": "node",
-            "disable_fields": ["selector"]
-        }, {
-            "spec_key": "is-08",
-            "api_key": "channelmapping"
-        }],
-        "class": IS0802Test.IS0802Test,
-        "selector": True
-    },
-    "IS-09-01": {
-        "name": "IS-09 System API",
-        "specs": [{
-            "spec_key": "is-09",
-            "api_key": "system"
-        }],
-        "class": IS0901Test.IS0901Test
-    },
-    "IS-09-02": {
-        "name": "IS-09 System API Discovery",
-        "specs": [{
-            "spec_key": "is-04",
-            "api_key": "node",
-            "disable_fields": ["port", "version"]
-        }, {
-            "spec_key": "is-09",
-            "api_key": "system",
-            "disable_fields": ["host", "port"]
-        }],
-        "class": IS0902Test.IS0902Test
-    },
-    # IS-10 testing is disabled until testing can be refactored to deal with commercial servers
-    # "IS-10-01": {
-    #     "name": "IS-10 Authorization API",
-    #     "specs": [{
-    #         "spec_key": "is-10",
-    #         "api_key": "auth"
-    #     }],
-    #     "class": IS1001Test.IS1001Test
-    # },
-    "BCP-003-01": {
-        "name": "BCP-003-01 Secure Communication",
-        "specs": [{
-            "spec_key": "bcp-003-01",
-            "api_key": "secure"
-        }],
-        "class": BCP00301Test.BCP00301Test
-    },
-    "BCP-006-01-01": {
-        "name": "BCP-006-01 NMOS With JPEG XS",
-        "specs": [{
-            "spec_key": "is-04",
-            "api_key": "node"
-        }],
-        "extra_specs": [{
-            "spec_key": "nmos-parameter-registers",
-            "api_key": "flow-register"
-        }, {
-            "spec_key": "nmos-parameter-registers",
-            "api_key": "sender-register"
-        }],
-        "class": BCP0060101Test.BCP0060101Test
-    },
-    "BCP-006-01-02": {
-        "name": "BCP-006-01 Controller",
-        "specs": [{
-            "spec_key": "controller-tests",
-            "api_key": "testquestion"
-        }, {
-            "spec_key": "is-04",
-            "api_key": "query",
-            "disable_fields": ["host", "port"]
-        }, {
-            "spec_key": "is-05",
-            "api_key": "connection",
-            "disable_fields": ["host", "port"]
-        }],
-        "class": BCP0060102Test.BCP0060102Test
-    },
-}
-
-
-def enumerate_tests(class_def, describe=False):
-    if describe:
-        tests = ["all: Runs all tests in the suite",
-                 "auto: Basic API tests derived directly from the specification RAML"]
-    else:
-        tests = ["all", "auto"]
-    for method_name in dir(class_def):
-        if method_name.startswith("test_"):
-            method = getattr(class_def, method_name)
-            if callable(method):
-                description = method_name
-                if describe:
-                    try:
-                        docstring = inspect.getdoc(method).replace('\n', ' ').replace('\r', '')
-                        description += ": " + docstring
-                        if len(docstring) > 160:
-                            print(" * WARNING: {}.{} description is too long (> 160 characters)"
-                                  .format(class_def.__name__, method_name))
-                    except AttributeError:
-                        print(" * ERROR: {}.{} is missing a description".format(class_def.__name__, method_name))
-                tests.append(description)
-    return tests
-
-
-class NonValidatingSelectField(SelectField):
-    def pre_validate(self, form):
-        pass
-
-
-class NonValidatingMultipleSelectField(SelectMultipleField):
-    def pre_validate(self, form):
-        pass
-
-
-class EndpointForm(Form):
-    host = StringField(label="IP/Hostname:", validators=[validators.optional()])
-    port = IntegerField(label="Port:", validators=[validators.NumberRange(min=0, max=65535,
-                                                                          message="Please enter a valid port number "
-                                                                                  "(0-65535)."),
-                                                   validators.optional()])
-    version = NonValidatingSelectField(label="API Version:", choices=[("v1.0", "v1.0"),
-                                                                      ("v1.1", "v1.1"),
-                                                                      ("v1.2", "v1.2"),
-                                                                      ("v1.3", "v1.3")])
-    selector = StringField(label="API Selector:", validators=[validators.optional()])
-
-
-class DataForm(Form):
-    # Define the primary test selection dropdown
-    test_choices = [(test_id, TEST_DEFINITIONS[test_id]["name"]) for test_id in TEST_DEFINITIONS]
-    test_choices = sorted(test_choices, key=lambda x: x[0])
-    test = SelectField(label="Test Suite:", choices=test_choices)
-
-    # Determine how many sets of IP/Port/Version to display at most
-    specs_per_test = [(test_id, TEST_DEFINITIONS[test_id]["specs"]) for test_id in TEST_DEFINITIONS]
-    specs_per_test = sorted(specs_per_test, key=lambda x: x[0])
-    max_endpoints = 0
-    for spec in specs_per_test:
-        if len(spec[1]) > max_endpoints:
-            max_endpoints = len(spec[1])
-    endpoints = FieldList(FormField(EndpointForm, label=""), min_entries=max_endpoints)
-
-    # Define the secondary test selection dropdown
-    test_selection = NonValidatingMultipleSelectField(label="Test Selection:", choices=[("all", "all"),
-                                                                                        ("auto", "auto")])
-
-    # Hide test data in the web form for dynamic modification of behaviour
-    test_data = {}
-    for test_id in TEST_DEFINITIONS:
-        test_data[test_id] = copy.deepcopy(TEST_DEFINITIONS[test_id])
-        test_data[test_id].pop("class")
-        test_data[test_id]["test_methods"] = enumerate_tests(TEST_DEFINITIONS[test_id]["class"])
-        test_data[test_id]["test_descriptions"] = enumerate_tests(TEST_DEFINITIONS[test_id]["class"], describe=True)
-
-    hidden_options = HiddenField(default=max_endpoints)
-    hidden_tests = HiddenField(default=json.dumps(test_data))
-    hidden_specs = HiddenField(default=json.dumps(CONFIG.SPECIFICATIONS))
-
-
-# Index page
-@core_app.route('/', methods=["GET", "POST"])
-def index_page():
-    global CMD_ARGS
-    form = DataForm(request.form)
-    if request.method == "POST" and not core_app.config['TEST_ACTIVE']:
-        if form.validate():
-            test = request.form["test"]
-            try:
-                if test in TEST_DEFINITIONS:
-                    test_def = TEST_DEFINITIONS[test]
-                    # selectors must be explicitly enabled on the test suite
-                    selector = "selector" in test_def and test_def["selector"]
-                    endpoints = []
-                    for index, spec in enumerate(test_def["specs"]):
-                        # "disable_fields" is optional, none are disabled by default
-                        disable_fields = spec["disable_fields"] if "disable_fields" in spec else []
-                        endpoint = {}
-                        for field in ["host", "port", "version", "selector"]:
-                            if field in disable_fields or (field == "selector" and not selector):
-                                endpoint[field] = None
-                            else:
-                                endpoint[field] = request.form.get("endpoints-{}-{}".format(index, field), None)
-                        endpoints.append(endpoint)
-
-                    test_selection = request.form.getlist("test_selection")
-                    results = run_tests(test, endpoints, test_selection)
-                    json_output = format_test_results(results, endpoints, "json", CMD_ARGS)
-                    for index, result in enumerate(results["result"]):
-                        results["result"][index] = result.output()
-                    r = make_response(render_template("result.html", form=form, urls=results["urls"],
-                                                      test=test_def["name"], result=results["result"],
-                                                      json=json_output, config=_export_config(),
-                                                      cachebuster=CACHEBUSTER))
-                    r.headers['Cache-Control'] = 'no-cache, no-store'
-                    return r
-                else:
-                    flash("Error: This test definition does not exist")
-            except Exception as e:
-                traceback.print_exc()
-                flash("Error: {}".format(e))
-        else:
-            flash("Error: {}".format(form.errors))
-    elif request.method == "POST":
-        print(" * Unable to start new test run. Time since current test run began: {}"
-              .format(timedelta(seconds=time.time() - core_app.config['TEST_ACTIVE'])))
-        flash("Error: A test is currently in progress. Please wait until it has completed or restart the testing tool.")
-
-    # Prepare configuration strings to display via the UI
-    protocol = "HTTP"
-    if CONFIG.ENABLE_HTTPS:
-        protocol = "HTTPS"
-    authorization = "Disabled"
-    if CONFIG.ENABLE_AUTH:
-        authorization = "Enabled"
-    discovery_mode = None
-    if CONFIG.ENABLE_DNS_SD:
-        if CONFIG.DNS_SD_MODE == "multicast":
-            discovery_mode = "Multicast DNS"
-        elif CONFIG.DNS_SD_MODE == "unicast":
-            discovery_mode = "Unicast DNS"
-        else:
-            discovery_mode = "Invalid Configuration"
-    else:
-        discovery_mode = "Disabled (Using Query API {}:{})".format(CONFIG.QUERY_API_HOST, CONFIG.QUERY_API_PORT)
-    max_test_iterations = CONFIG.MAX_TEST_ITERATIONS or "Unlimited"
-    r = make_response(render_template("index.html", form=form, config={"discovery": discovery_mode,
-                                                                       "protocol": protocol,
-                                                                       "authorization": authorization,
-                                                                       "max_test_iterations": max_test_iterations},
-                                      cachebuster=CACHEBUSTER))
-    r.headers['Cache-Control'] = 'no-cache, no-store'
-    return r
-
-
-def run_tests(test, endpoints, test_selection=["all"]):
-    if test in TEST_DEFINITIONS:
-        test_def = TEST_DEFINITIONS[test]
-        protocol = "http"
-        if CONFIG.ENABLE_HTTPS:
-            protocol = "https"
-        apis = {}
-        tested_urls = []
-        for index, spec in enumerate(test_def["specs"]):
-            spec_key = spec["spec_key"]
-            api_key = spec["api_key"]
-            if endpoints[index]["host"] == "" or endpoints[index]["port"] == "":
-                raise NMOSInitException("All IP/Hostname and Port fields must be completed")
-            if endpoints[index]["host"] is not None and endpoints[index]["port"] is not None:
-                base_url = "{}://{}:{}".format(protocol, endpoints[index]["host"], str(endpoints[index]["port"]))
-            else:
-                base_url = None
-            if base_url is not None:
-                url = base_url + "/"
-                if api_key in CONFIG.SPECIFICATIONS[spec_key]["apis"]:
-                    url += "x-nmos/{}/".format(api_key)
-                    if endpoints[index]["version"] is not None:
-                        url += "{}/".format(endpoints[index]["version"])
-                if endpoints[index]["selector"] not in [None, ""]:
-                    url += "{}/".format(endpoints[index]["selector"])
-                tested_urls.append(url)
-            else:
-                url = None
-            if endpoints[index]["host"] is not None:
-                try:
-                    ipaddress.ip_address(endpoints[index]["host"])
-                    ip_address = endpoints[index]["host"]
-                except ValueError:
-                    ip_address = socket.gethostbyname(endpoints[index]["host"])
-            else:
-                ip_address = None
-            if endpoints[index]["port"] is not None:
-                port = int(endpoints[index]["port"])
-            else:
-                port = None
-            apis[api_key] = {
-                "base_url": base_url,
-                "hostname": endpoints[index]["host"],
-                "ip": ip_address,
-                "port": port,
-                "url": url,
-                "version": endpoints[index]["version"],
-                "selector": endpoints[index]["selector"],
-                "spec": None,  # Used inside GenericTest
-                "spec_path": CONFIG.CACHE_PATH + '/' + spec_key
-            }
-            if CONFIG.SPECIFICATIONS[spec_key]["repo"] is not None \
-                    and api_key in CONFIG.SPECIFICATIONS[spec_key]["apis"]:
-                spec_api = CONFIG.SPECIFICATIONS[spec_key]["apis"][api_key]
-                apis[api_key]["name"] = spec_api["name"]
-                if "raml" in spec_api:
-                    apis[api_key]["raml"] = spec_api["raml"]
-
-        # extra specs
-        for spec in test_def["extra_specs"] if "extra_specs" in test_def else []:
-            spec_key = spec["spec_key"]
-            api_key = spec["api_key"]
-            apis[api_key] = {
-                "version": CONFIG.SPECIFICATIONS[spec_key]["default_version"],  # For now
-                "spec": None,  # Used inside GenericTest
-                "spec_path": CONFIG.CACHE_PATH + '/' + spec_key
-            }
-            if CONFIG.SPECIFICATIONS[spec_key]["repo"] is not None \
-                    and api_key in CONFIG.SPECIFICATIONS[spec_key]["apis"]:
-                spec_api = CONFIG.SPECIFICATIONS[spec_key]["apis"][api_key]
-                apis[api_key]["name"] = spec_api["name"]
-                if "raml" in spec_api:
-                    apis[api_key]["raml"] = spec_api["raml"]
-
-        # Instantiate the test class
-<<<<<<< HEAD
-        if test == "IS-04-01":
-            # This test has an unusual constructor as it requires a registry and authorization instance
-            test_obj = test_def["class"](apis, REGISTRIES, NODE, DNS_SERVER, PRIMARY_AUTH)
-        elif test == "IS-04-02":
-            # This test has an unusual constructor as it requires a authorization instance
-            test_obj = test_def["class"](apis, PRIMARY_AUTH)
-        elif test == "IS-09-02":
-            # This test has an unusual constructor as it requires a system api instance
-            test_obj = test_def["class"](apis, SYSTEMS, DNS_SERVER)
-        elif test == "IS-04-04" or test == "IS-05-03":
-            # Controller tests require a registry instance, mock Node and DNS server
-            test_obj = test_def["class"](apis, REGISTRIES, NODE, DNS_SERVER)
-        else:
-            test_obj = test_def["class"](apis)
-=======
-        test_obj = test_def["class"](apis, systems=SYSTEMS, registries=REGISTRIES, node=NODE, dns_server=DNS_SERVER)
->>>>>>> 5b3f1eca
-
-        core_app.config['TEST_ACTIVE'] = time.time()
-        try:
-            result = test_obj.run_tests(test_selection)
-        except Exception as ex:
-            print(" * ERROR: {}".format(ex))
-            raise ex
-        finally:
-            core_app.config['TEST_ACTIVE'] = False
-        return {"result": result, "def": test_def, "urls": tested_urls, "suite": test}
-    else:
-        raise NMOSInitException("This test definition does not exist")
-
-
-def init_spec_cache():
-    print(" * Initialising specification repositories...")
-
-    if not os.path.exists(CONFIG.CACHE_PATH):
-        os.makedirs(CONFIG.CACHE_PATH)
-
-    # Prevent re-pulling of the spec repos too frequently
-    time_now = datetime.now()
-    last_pull_file = os.path.join(CONFIG.CACHE_PATH + "/last_pull")
-    last_pull_time = time_now - timedelta(hours=1)
-    update_last_pull = False
-    if os.path.exists(last_pull_file):
-        try:
-            with open(last_pull_file, "rb") as f:
-                last_pull_time = pickle.load(f)
-        except Exception as e:
-            print(" * ERROR: Unable to load last pull time for cache: {}".format(e))
-
-    for repo_key, repo_data in CONFIG.SPECIFICATIONS.items():
-        path = os.path.join(CONFIG.CACHE_PATH + '/' + repo_key)
-        if repo_data["repo"] is None:
-            continue
-        if not os.path.exists(path):
-            print(" * Initialising repository '{}'".format(repo_data["repo"]))
-            repo = git.Repo.clone_from('https://github.com/AMWA-TV/' + repo_data["repo"] + '.git', path)
-            update_last_pull = True
-        else:
-            repo = git.Repo(path)
-            repo.git.reset('--hard')
-            # Only pull if we haven't in the last hour
-            if (last_pull_time + timedelta(hours=1)) <= time_now:
-                print(" * Pulling latest files for repository '{}'".format(repo_data["repo"]))
-                try:
-                    repo.remotes.origin.pull()
-                    update_last_pull = True
-                except Exception:
-                    print(" * ERROR: Unable to update repository '{}'. If the problem persists, "
-                          "please delete the '{}' directory".format(repo_data["repo"], CONFIG.CACHE_PATH))
-
-    if update_last_pull:
-        try:
-            with open(last_pull_file, "wb") as f:
-                pickle.dump(time_now, f)
-        except Exception as e:
-            print(" * ERROR: Unable to write last pull time to file: {}".format(e))
-
-    print(" * Initialisation complete")
-
-
-def _check_test_result(test_result, results):
-    if test_result is None:
-        print(
-            "The following results currently are being returned: {}"
-            .format([result.name for result in results["result"] if result != test_result])
-        )
-        raise AttributeError("""
-            None object returned as result from one of the tests. Please see the terminal output.
-        """)
-
-
-def _export_config():
-    current_config = {"VERSION": TOOL_VERSION}
-    exclude_params = ['SPECIFICATIONS']
-    for param in dir(CONFIG):
-        if re.match("^[A-Z][A-Z0-9_]*$", param) and param not in exclude_params:
-            current_config[param] = getattr(CONFIG, param)
-    return current_config
-
-
-def format_test_results(results, endpoints, format, args):
-    formatted = None
-    total_time = 0
-    max_name_len = 0
-    ignored_tests = []
-    if "suite" in vars(args):
-        ignored_tests = args.ignore
-    for test_result in results["result"]:
-        _check_test_result(test_result, results)
-        total_time += test_result.elapsed_time
-        max_name_len = max(max_name_len, len(test_result.name))
-    if format == "json":
-        formatted = {
-            "suite": results["suite"],
-            "timestamp": time.time(),
-            "duration": total_time,
-            "results": [],
-            "config": _export_config(),
-            "endpoints": endpoints
-        }
-        for test_result in results["result"]:
-            formatted["results"].append({
-                "name": test_result.name,
-                "state": str(TestStates.DISABLED if test_result.name in ignored_tests else test_result.state),
-                "detail": test_result.detail,
-                "duration": test_result.elapsed_time
-            })
-        formatted = json.dumps(formatted, sort_keys=True, indent=4)
-    elif format == "junit":
-        test_cases = []
-        for test_result in results["result"]:
-            test_case = TestCase(test_result.name, classname=results["suite"],
-                                 elapsed_sec=test_result.elapsed_time, timestamp=test_result.timestamp)
-            if test_result.name in ignored_tests or test_result.state in [
-                TestStates.DISABLED,
-                TestStates.UNCLEAR,
-                TestStates.MANUAL,
-                TestStates.NA,
-                TestStates.OPTIONAL
-            ]:
-                test_case.add_skipped_info(test_result.detail)
-            elif test_result.state in [TestStates.WARNING, TestStates.FAIL]:
-                test_case.add_failure_info(test_result.detail, failure_type=str(test_result.state))
-            elif test_result.state != TestStates.PASS:
-                test_case.add_error_info(test_result.detail, error_type=str(test_result.state))
-            test_cases.append(test_case)
-        formatted = TestSuite(results["def"]["name"] + ": " + ", ".join(results["urls"]), test_cases)
-    elif format == "console":
-        formatted = "\r\nPrinting test results for suite '{}' using API(s) '{}'\r\n" \
-                    .format(results["suite"], ", ".join(results["urls"]))
-        formatted += "----------------------------\r\n"
-        for test_result in results["result"]:
-            num_extra_dots = max_name_len - len(test_result.name)
-            test_state = str(TestStates.DISABLED if test_result.name in ignored_tests else test_result.state)
-            formatted += "{} ...{} {}\r\n".format(test_result.name, ("." * num_extra_dots), test_state)
-        formatted += "----------------------------\r\n"
-        formatted += "Ran {} tests in ".format(len(results["result"])) + "{0:.3f}s".format(total_time) + "\r\n"
-    return formatted
-
-
-def identify_exit_code(results, args):
-    exit_code = ExitCodes.OK
-    for test_result in results["result"]:
-        if test_result.name in args.ignore:
-            pass
-        elif test_result.state == TestStates.FAIL:
-            exit_code = max(exit_code, ExitCodes.FAIL)
-        elif test_result.state == TestStates.WARNING:
-            exit_code = max(exit_code, ExitCodes.WARNING)
-    return exit_code
-
-
-def write_test_results(results, endpoints, args):
-    if args.output.endswith(".xml"):
-        formatted = format_test_results(results, endpoints, "junit", args)
-    else:
-        formatted = format_test_results(results, endpoints, "json", args)
-    with open(args.output, "w") as f:
-        if args.output.endswith(".xml"):
-            # pretty-print to help out Jenkins (and us humans), which struggles otherwise
-            TestSuite.to_file(f, [formatted], prettyprint=True)
-        else:
-            f.write(formatted)
-        print(" * Test results written to file: {}".format(args.output))
-    return identify_exit_code(results, args)
-
-
-def print_test_results(results, endpoints, args):
-    print(format_test_results(results, endpoints, "console", args))
-    return identify_exit_code(results, args)
-
-
-def parse_arguments():
-    parser = argparse.ArgumentParser(description='NMOS Test Suite')
-    parser.add_argument('--list-suites', action='store_true', help="list available test suites")
-    parser.add_argument('--describe-suites', action='store_true', help="describe the available test suites")
-
-    subparsers = parser.add_subparsers()
-    suite_parser = subparsers.add_parser("suite", help="select a test suite to run tests from in non-interactive mode")
-    suite_parser.add_argument("suite",
-                              help="select a test suite to run tests from in non-interactive mode")
-    suite_parser.add_argument('--list-tests', action='store_true',
-                              help="list available tests for a given suite")
-    suite_parser.add_argument('--describe-tests', action='store_true',
-                              help="describe the available tests for a given suite")
-    suite_parser.add_argument('--selection', default=DEFAULT_ARGS["selection"],
-                              help="select a specific test to run, otherwise 'all' will be tested")
-    suite_parser.add_argument('--host', default=DEFAULT_ARGS["host"], nargs="*",
-                              help="space separated hostnames or IPs of the APIs under test")
-    suite_parser.add_argument('--port', default=DEFAULT_ARGS["port"], nargs="*", type=int,
-                              help="space separated ports of the APIs under test")
-    suite_parser.add_argument('--version', default=DEFAULT_ARGS["version"], nargs="*",
-                              help="space separated versions of the APIs under test")
-    suite_parser.add_argument('--selector', default=DEFAULT_ARGS["selector"], nargs="*",
-                              help="space separated device selector names of the APIs under test")
-    suite_parser.add_argument('--ignore', default=DEFAULT_ARGS["ignore"], nargs="*",
-                              help="space separated test names to ignore the results from")
-    suite_parser.add_argument('--output', default=DEFAULT_ARGS["output"],
-                              help="filename to save test results to (ending .xml or .json), otherwise print to stdout")
-
-    return parser.parse_args()
-
-
-def validate_args(args, access_type="cli"):
-    """Validate input arguments. access_type is 'cli' for command line tool and 'http' for api use"""
-    msg = ""
-    return_type = ExitCodes.OK
-    if args.list_suites:
-        for test_suite in sorted(TEST_DEFINITIONS):
-            msg += test_suite + '\n'
-    elif args.describe_suites:
-        for test_suite in sorted(TEST_DEFINITIONS):
-            msg += test_suite + ": " + TEST_DEFINITIONS[test_suite]["name"] + '\n'
-    elif "suite" in vars(args):
-        if args.suite not in TEST_DEFINITIONS:
-            msg = "ERROR: The requested test suite '{}' does not exist".format(args.suite)
-            return_type = ExitCodes.ERROR
-        elif args.list_tests:
-            tests = enumerate_tests(TEST_DEFINITIONS[args.suite]["class"])
-            for test_name in tests:
-                msg += test_name + '\n'
-        elif args.describe_tests:
-            tests = enumerate_tests(TEST_DEFINITIONS[args.suite]["class"], describe=True)
-            for test_description in tests:
-                msg += test_description + '\n'
-        elif getattr(args, "selection", "all") not in enumerate_tests(TEST_DEFINITIONS[args.suite]["class"]):
-            msg = "ERROR: Test with name '{}' does not exist in test suite '{}'".format(args.selection,
-                                                                                        args.suite)
-            return_type = ExitCodes.ERROR
-        elif not args.host or not args.port or not args.version:
-            msg = "ERROR: No Hostname(s)/IP address(es) or Port(s) or Version(s) specified"
-            return_type = ExitCodes.ERROR
-        elif len(args.host) != len(args.port) or len(args.host) != len(args.version):
-            msg = "ERROR: Hostname(s)/IP address(es), Port(s) and Version(s) must contain the same number of elements"
-            return_type = ExitCodes.ERROR
-        elif "selector" in TEST_DEFINITIONS[args.suite] and TEST_DEFINITIONS[args.suite]["selector"] is True and not \
-                args.selector:
-            msg = "ERROR: No Selector(s) specified"
-            return_type = ExitCodes.ERROR
-        elif "selector" in TEST_DEFINITIONS[args.suite] and TEST_DEFINITIONS[args.suite]["selector"] is True and \
-                len(args.host) != len(args.selector):
-            msg = "ERROR: Hostname(s)/IP address(es), Port(s), Version(s) and Selector(s) must contain the same " \
-                  "number of elements"
-            return_type = ExitCodes.ERROR
-        elif len(args.host) != len(TEST_DEFINITIONS[args.suite]["specs"]):
-            msg = "ERROR: This test suite expects {} Hostname(s)/IP address(es), Port(s) and Version(s)".format(
-                len(TEST_DEFINITIONS[args.suite]["specs"]))
-            return_type = ExitCodes.ERROR
-        elif args.output and not args.output.endswith("xml") and not args.output.endswith("json"):
-            msg = "ERROR: Output file must end with '.xml' or '.json'"
-            return_type = ExitCodes.ERROR
-    elif access_type == "http" and "suite" not in vars(args):
-        msg = "ERROR: 'suite' parameter not found in body of request"
-        return_type = ExitCodes.ERROR
-    return arg_return(access_type, return_type, msg)
-
-
-def arg_return(access_type, return_type, msg=""):
-    if access_type == "http":
-        if msg.endswith('\n'):
-            msg = msg[:-1]
-        return msg, return_type
-    elif msg:
-        msg = " * " + msg
-        print(msg)
-        if return_type == ExitCodes.OK:
-            sys.exit(return_type)
-        elif return_type == ExitCodes.ERROR:
-            sys.exit(return_type)
-
-
-class PortLoggingHandler(WSGIRequestHandler):
-    def log(self, type, message, *args):
-        # Conform to Combined Log Format, replacing Referer with the Host header or the local server address
-        url_scheme = "http" if self.server.ssl_context is None else "https"
-        if hasattr(self, "headers"):
-            host = self.headers.get("Host", "{}:{}".format(self.server.server_address[0],
-                                                           self.server.server_address[1]))
-            user_agent = self.headers.get("User-Agent", "")
-        else:
-            host = "{}:{}".format(self.server.server_address[0], self.server.server_address[1])
-            user_agent = ""
-        referer = "{}://{}".format(url_scheme, host)
-        message += ' "{}" "{}"'.format(referer, user_agent)
-        super().log(type, message, *args)
-
-
-def start_web_servers():
-    ctx = None
-    if CONFIG.ENABLE_HTTPS:
-        # ssl.create_default_context() provides options that broadly correspond to the requirements of BCP-003-01
-        ctx = ssl.create_default_context()
-        for cert, key in zip(CONFIG.CERTS_MOCKS, CONFIG.KEYS_MOCKS):
-            ctx.load_cert_chain(cert, key)
-        # additionally disable TLS v1.0 and v1.1
-        ctx.options &= ssl.OP_NO_TLSv1 | ssl.OP_NO_TLSv1_1
-        # BCP-003-01 however doesn't require client certificates, so disable those
-        ctx.check_hostname = False
-        ctx.verify_mode = ssl.CERT_NONE
-
-    web_threads = []
-    for app in FLASK_APPS:
-        port = app.config['PORT']
-        secure = app.config['SECURE']
-        t = threading.Thread(target=app.run, kwargs={'host': '0.0.0.0', 'port': port, 'threaded': True,
-                                                     'ssl_context': ctx if secure else None,
-                                                     'request_handler': PortLoggingHandler})
-        t.daemon = True
-        t.start()
-        web_threads.append(t)
-
-    # Wait for all threads to get going
-    time.sleep(1)
-    for thread in web_threads:
-        if not thread.is_alive():
-            print(" * ERROR: One or more web servers could not start. The port may already be in use")
-            sys.exit(ExitCodes.ERROR)
-
-
-def run_noninteractive_tests(args):
-    endpoints = []
-    for i in range(len(args.host)):
-        if args.host[i] == "null":
-            args.host[i] = None
-        if args.port[i] == 0:
-            args.port[i] = None
-        if args.version[i] == "null":
-            args.version[i] = None
-        selector = None
-        if len(args.selector) == len(args.host) and args.selector[i] != "null":
-            selector = args.selector[i]
-        endpoints.append({"host": args.host[i], "port": args.port[i], "version": args.version[i],
-                          "selector": selector})
-    try:
-        results = run_tests(args.suite, endpoints, [args.selection])
-        if args.output:
-            exit_code = write_test_results(results, endpoints, args)
-        else:
-            exit_code = print_test_results(results, endpoints, args)
-    except Exception as e:
-        print(" * ERROR: {}".format(str(e)))
-        exit_code = ExitCodes.ERROR
-    return exit_code
-
-
-def check_internal_requirements():
-    corrections = {"gitpython": "git",
-                   "pyopenssl": "OpenSSL",
-                   "websocket-client": "websocket",
-                   "paho-mqtt": "paho",
-                   "Flask-Cors": "flask_cors",
-                   "pycryptodome": "Crypto"}
-    installed_pkgs = [pkg[1] for pkg in pkgutil.iter_modules()]
-    with open("requirements.txt") as requirements_file:
-        for requirement in requirements_file.readlines():
-            requirement_name = requirement.strip().split(">")[0]
-            if requirement_name in corrections:
-                corrected_req = corrections[requirement_name]
-            else:
-                corrected_req = requirement_name.replace("-", "_")
-            if corrected_req not in installed_pkgs:
-                print(" * ERROR: Could not find Python requirement '{}'".format(requirement_name))
-                sys.exit(ExitCodes.ERROR)
-
-
-def check_external_requirements():
-    deps = {
-        "sdpoker": ("sdpoker --version", "0.2.0"),
-        "testssl": ("{} testssl/testssl.sh -v".format(shlex.quote(CONFIG.TEST_SSL_BASH)), "3.0.7")
-    }
-    for dep_name, dep_ver in deps.items():
-        try:
-            output = subprocess.check_output(dep_ver[0], stderr=subprocess.STDOUT, shell=True)
-            if dep_ver[1] not in str(output):
-                print(" * WARNING: Version of '{}' does not match the expected '{}'".format(dep_name, dep_ver[1]))
-        except subprocess.CalledProcessError:
-            print(" * WARNING: Could not find an installation of '{}'. Some tests will be disabled.".format(dep_name))
-
-
-class ExitCodes(IntEnum):
-    ERROR = -1  # General test suite error
-    OK = 0  # Normal exit condition, or all tests passed in non-interactive mode
-    WARNING = 1  # Worst case test was a warning in non-interactive mode
-    FAIL = 2  # Worst case test was a failure in non-interactive mode
-
-
-@core_app.route('/api', methods=["GET", "POST"])
-def api():
-    if request.method == "GET":
-        example_dict = {}
-        example_dict["description"] = "An example of the body to POST to this endpoint might include:"
-        example_dict["suite"] = "IS-04-01"
-        example_dict["host"] = ["127.0.0.1"]
-        example_dict["port"] = [80]
-        example_dict["version"] = ["v1.2"]
-        example_dict["selector"] = [None]
-        example_dict["output"] = "xml"
-        example_dict["ignore"] = ["test_23"]
-        return jsonify(example_dict), 200
-    elif core_app.config['TEST_ACTIVE'] is not False:
-        return jsonify("""Error: A test is currently in progress.
-                        Please wait until it has completed or restart the testing tool."""), 400
-    if not request.is_json:
-        return jsonify("Error: Request mimetype is not set to a JSON specific type with a valid JSON Body"), 400
-    if not request.get_json(silent=True):
-        return jsonify("Error: Ensure the body of the request is valid JSON and non-empty"), 400
-    request_data = dict(DEFAULT_ARGS, **request.json)
-    request_args = SimpleNamespace(**request_data)
-    return_message, return_type = validate_args(request_args, access_type="http")
-    if return_message:
-        if return_type == ExitCodes.OK:
-            return jsonify(return_message.split('\n')), 200
-        else:
-            return jsonify(return_message), 400
-    data_format = request_args.output if request_args.output is not None else "json"
-    if "." in data_format:
-        filename, data_format = data_format.split(".")
-    try:
-        results = run_api_tests(request_args, data_format)
-        if data_format == "json":
-            return jsonify(results), 200
-        else:
-            return results, 200, {"Content-Type": "text/xml; charset=utf-8"}
-    except Exception as e:
-        print(e)
-        results = traceback.format_exc()
-        return results, 400
-
-
-@core_app.route('/config', methods=["GET", "PATCH"])
-def config():
-    if request.method == "GET":
-        return jsonify(_export_config())
-    elif request.method == "PATCH":
-        try:
-            if not request.is_json:
-                return jsonify("Error: Request mimetype is not set to a JSON specific type with a valid JSON Body"), 400
-            if not request.get_json(silent=True):
-                return jsonify("Error: Ensure the body of the request is valid JSON and non-empty"), 400
-            request_data = request.json
-            if not isinstance(request_data, dict):
-                return jsonify("Error: Body must be of type object/dict"), 400
-            for config_param in request_data:
-                setattr(CONFIG, config_param, request_data[config_param])
-            return jsonify(_export_config()), 200
-        except Exception:
-            return jsonify("Error: Config Update Failed"), 400
-
-
-def run_api_tests(args, data_format):
-    endpoints = []
-    for i in range(len(args.host)):
-        if args.port[i] == 0:
-            args.port[i] = None
-        selector = None
-        if len(args.selector) == len(args.host):
-            selector = args.selector[i]
-        endpoints.append({"host": args.host[i], "port": args.port[i], "version": args.version[i],
-                          "selector": selector})
-    results = run_tests(args.suite, endpoints, [args.selection])
-    if data_format == "xml":
-        formatted_test_results = format_test_results(results, endpoints, "junit", args)
-        return TestSuite.to_xml_string([formatted_test_results], prettyprint=True)
-    else:
-        formatted_test_results = format_test_results(results, endpoints, "json", args)
-        return json.loads(formatted_test_results)
-
-
-def main(args):
-    global CMD_ARGS, DNS_SERVER, TOOL_VERSION
-    # Check if we're testing unicast DNS discovery, and if so ensure we have elevated privileges
-    if CONFIG.ENABLE_DNS_SD and CONFIG.DNS_SD_MODE == "unicast":
-        is_admin = False
-        if platform.system() == "Windows":
-            from ctypes import windll
-            if windll.shell32.IsUserAnAdmin():
-                is_admin = True
-        elif os.geteuid() == 0:
-            is_admin = True
-        if not is_admin:
-            print(" * ERROR: In order to test DNS-SD in unicast mode, the test suite must be run "
-                  "with elevated permissions")
-            sys.exit(ExitCodes.ERROR)
-
-    # Check that all dependencies are installed
-    check_internal_requirements()
-    check_external_requirements()
-
-    # Parse and validate command line arguments
-    CMD_ARGS = parse_arguments()
-    validate_args(CMD_ARGS)
-
-    # Download up to date versions of each API specification
-    init_spec_cache()
-
-    # Identify current testing tool version
-    try:
-        repo = git.Repo(".")
-        TOOL_VERSION = repo.git.rev_parse(repo.head.object.hexsha, short=7)
-    except git.exc.InvalidGitRepositoryError:
-        TOOL_VERSION = "Unknown"
-
-    # Start the DNS server
-    if CONFIG.ENABLE_DNS_SD and CONFIG.DNS_SD_MODE == "unicast":
-        DNS_SERVER = DNS()
-
-    # Advertise the primary mock Authorization server to allow the Node to find it to access auth endpoint
-    if CONFIG.ENABLE_AUTH and CONFIG.DNS_SD_MODE == "multicast":
-        primary_auth_info = PRIMARY_AUTH.make_mdns_info()
-        zc = Zeroconf()
-        zc.register_service(primary_auth_info)
-
-    # Start the HTTP servers
-    start_web_servers()
-
-    print(" * Testing tool running on 'http://{}:{}'. Version '{}'"
-          .format(get_default_ip(), core_app.config['PORT'], TOOL_VERSION))
-
-    exit_code = 0
-    if "suite" not in vars(CMD_ARGS):
-        # Interactive testing mode. Await user input.
-        try:
-            while True:
-                time.sleep(0.2)
-        except KeyboardInterrupt:
-            pass
-    else:
-        # Non-interactive testing mode. Tests carried out automatically.
-        exit_code = run_noninteractive_tests(CMD_ARGS)
-
-    # Testing complete
-    print(" * Exiting")
-
-    # Remove the primary mock Authorization server advertisement
-    if CONFIG.ENABLE_AUTH and CONFIG.DNS_SD_MODE == "multicast":
-        zc.unregister_service(primary_auth_info)
-
-    # Stop the DNS server
-    if DNS_SERVER:
-        DNS_SERVER.stop()
-
-    # Exit the application with the desired code
-    sys.exit(exit_code)
+# Copyright (C) 2018 Riedel Communications GmbH & Co. KG
+#
+# Modifications Copyright 2018 British Broadcasting Corporation
+#
+# Licensed under the Apache License, Version 2.0 (the "License");
+# you may not use this file except in compliance with the License.
+# You may obtain a copy of the License at
+#
+#     http://www.apache.org/licenses/LICENSE-2.0
+#
+# Unless required by applicable law or agreed to in writing, software
+# distributed under the License is distributed on an "AS IS" BASIS,
+# WITHOUT WARRANTIES OR CONDITIONS OF ANY KIND, either express or implied.
+# See the License for the specific language governing permissions and
+# limitations under the License.
+
+import git
+import os
+import copy
+import pickle
+import random
+import threading
+import sys
+import platform
+import argparse
+import time
+import traceback
+import inspect
+import ipaddress
+import socket
+import ssl
+import subprocess
+import pkgutil
+import shlex
+import re
+
+from flask import Flask, render_template, flash, request, make_response, jsonify
+from flask_cors import CORS
+from wtforms import Form, validators, StringField, SelectField, SelectMultipleField, IntegerField, HiddenField
+from wtforms import FormField, FieldList
+from werkzeug.serving import WSGIRequestHandler
+from enum import IntEnum
+from junit_xml import TestSuite, TestCase
+from datetime import datetime, timedelta
+from types import SimpleNamespace
+from requests.compat import json
+
+from . import Config as CONFIG
+from .DNS import DNS
+from .GenericTest import NMOSInitException
+from . import ControllerTest
+from .TestResult import TestStates
+from .TestHelper import get_default_ip
+from .NMOSUtils import DEFAULT_ARGS
+from .CRL import CRL, CRL_API
+from .OCSP import OCSP, OCSP_API
+from .mocks.Node import NODE, NODE_API
+from .mocks.Registry import NUM_REGISTRIES, REGISTRIES, REGISTRY_API
+from .mocks.System import NUM_SYSTEMS, SYSTEMS, SYSTEM_API
+from .mocks.Auth import AUTH_API, PRIMARY_AUTH
+from zeroconf_monkey import Zeroconf
+
+# Make ANSI escape character sequences (for producing coloured terminal text) work under Windows
+try:
+    import colorama
+    colorama.init()
+except ImportError:
+    pass
+
+from .suites import IS0401Test
+from .suites import IS0402Test
+from .suites import IS0403Test
+from .suites import IS0404Test
+from .suites import IS0501Test
+from .suites import IS0502Test
+from .suites import IS0503Test
+from .suites import IS0601Test
+from .suites import IS0701Test
+from .suites import IS0702Test
+from .suites import IS0801Test
+from .suites import IS0802Test
+from .suites import IS0901Test
+from .suites import IS0902Test
+# from .suites import IS1001Test
+from .suites import BCP00301Test
+from .suites import BCP0060101Test
+from .suites import BCP0060102Test
+
+
+FLASK_APPS = []
+DNS_SERVER = None
+TOOL_VERSION = None
+CMD_ARGS = None
+
+if not CONFIG.RANDOM_SEED:
+    CONFIG.RANDOM_SEED = random.randrange(sys.maxsize)
+
+CACHEBUSTER = random.randint(1, 10000)
+
+core_app = Flask(__name__)
+CORS(core_app)
+core_app.debug = False
+core_app.config['SECRET_KEY'] = 'nmos-interop-testing-jtnm'
+core_app.config['TEST_ACTIVE'] = False
+core_app.config['PORT'] = CONFIG.PORT_BASE
+core_app.config['SECURE'] = False
+core_app.register_blueprint(NODE_API)  # Dependency for IS0401Test
+core_app.register_blueprint(ControllerTest.TEST_API)
+FLASK_APPS.append(core_app)
+
+for instance in range(NUM_REGISTRIES):
+    reg_app = Flask(__name__)
+    CORS(
+        reg_app, origins=['*'],
+        allow_headers=['*'],
+        expose_headers=['Content-Length',
+                        'Link',
+                        'Server-Timing',
+                        'Timing-Allow-Origin',
+                        'Vary',
+                        'X-Paging-Limit',
+                        'X-Paging-Since',
+                        'X-Paging-Until'])
+    reg_app.debug = False
+    reg_app.config['REGISTRY_INSTANCE'] = instance
+    reg_app.config['PORT'] = REGISTRIES[instance].port
+    reg_app.config['SECURE'] = CONFIG.ENABLE_HTTPS
+    reg_app.register_blueprint(REGISTRY_API)  # Dependency for IS0401Test
+    FLASK_APPS.append(reg_app)
+
+for instance in range(NUM_SYSTEMS):
+    sys_app = Flask(__name__)
+    sys_app.debug = False
+    sys_app.config['SYSTEM_INSTANCE'] = instance
+    sys_app.config['PORT'] = SYSTEMS[instance].port
+    sys_app.config['SECURE'] = CONFIG.ENABLE_HTTPS
+    sys_app.register_blueprint(SYSTEM_API)  # Dependency for IS0902Test
+    FLASK_APPS.append(sys_app)
+
+sender_app = Flask(__name__)
+CORS(sender_app)
+sender_app.debug = False
+sender_app.config['PORT'] = NODE.port
+sender_app.config['SECURE'] = CONFIG.ENABLE_HTTPS
+sender_app.register_blueprint(NODE_API)  # Dependency for IS0401Test
+FLASK_APPS.append(sender_app)
+
+crl_app = Flask(__name__)
+crl_app.debug = False
+crl_app.config['PORT'] = CRL.port
+crl_app.config['SECURE'] = False
+crl_app.register_blueprint(CRL_API)  # CRL server
+FLASK_APPS.append(crl_app)
+
+ocsp_app = Flask(__name__)
+ocsp_app.debug = False
+ocsp_app.config['PORT'] = OCSP.port
+ocsp_app.config['SECURE'] = False
+ocsp_app.register_blueprint(OCSP_API)  # OCSP server
+FLASK_APPS.append(ocsp_app)
+
+# Primary Authorization server
+if CONFIG.ENABLE_AUTH:
+    auth_app = Flask(__name__)
+    auth_app.debug = False
+    auth_app.config['AUTH_INSTANCE'] = 0
+    auth_app.config['PORT'] = PRIMARY_AUTH.port
+    auth_app.config['SECURE'] = CONFIG.ENABLE_HTTPS
+    auth_app.register_blueprint(AUTH_API)
+    FLASK_APPS.append(auth_app)
+
+# Definitions of each set of tests made available from the dropdowns
+TEST_DEFINITIONS = {
+    "IS-04-01": {
+        "name": "IS-04 Node API",
+        "specs": [{
+            "spec_key": "is-04",
+            "api_key": "node"
+        }],
+        "extra_specs": [{
+            "spec_key": "bcp-004-01",
+            "api_key": "receiver-caps"
+        }, {
+            "spec_key": "nmos-parameter-registers",
+            "api_key": "caps-register"
+        }],
+        "class": IS0401Test.IS0401Test
+    },
+    "IS-04-02": {
+        "name": "IS-04 Registry APIs",
+        "specs": [{
+            "spec_key": "is-04",
+            "api_key": "registration"
+        }, {
+            "spec_key": "is-04",
+            "api_key": "query"
+        }],
+        "class": IS0402Test.IS0402Test
+    },
+    "IS-04-03": {
+        "name": "IS-04 Node API (Peer to Peer)",
+        "specs": [{
+            "spec_key": "is-04",
+            "api_key": "node"
+        }],
+        "class": IS0403Test.IS0403Test
+    },
+    "IS-04-04": {
+        "name": "IS-04 Controller",
+        "specs": [{
+            "spec_key": "controller-tests",
+            "api_key": "testquestion"
+        }, {
+            "spec_key": "is-04",
+            "api_key": "query",
+            "disable_fields": ["host", "port"]
+        }],
+        "class": IS0404Test.IS0404Test
+    },
+    "IS-05-01": {
+        "name": "IS-05 Connection Management API",
+        "specs": [{
+            "spec_key": "is-05",
+            "api_key": "connection"
+        }],
+        "class": IS0501Test.IS0501Test
+    },
+    "IS-05-02": {
+        "name": "IS-05 Interaction with IS-04",
+        "specs": [{
+            "spec_key": "is-04",
+            "api_key": "node"
+        }, {
+            "spec_key": "is-05",
+            "api_key": "connection"
+        }],
+        "class": IS0502Test.IS0502Test
+    },
+    "IS-05-03": {
+        "name": "IS-05 Controller",
+        "specs": [{
+            "spec_key": "controller-tests",
+            "api_key": "testquestion"
+        }, {
+            "spec_key": "is-04",
+            "api_key": "query",
+            "disable_fields": ["host", "port"]
+        }, {
+            "spec_key": "is-05",
+            "api_key": "connection",
+            "disable_fields": ["host", "port"]
+        }],
+        "class": IS0503Test.IS0503Test
+    },
+    "IS-06-01": {
+        "name": "IS-06 Network Control API",
+        "specs": [{
+            "spec_key": "is-06",
+            "api_key": "netctrl"
+        }],
+        "class": IS0601Test.IS0601Test
+    },
+    "IS-07-01": {
+        "name": "IS-07 Event & Tally API",
+        "specs": [{
+            "spec_key": "is-07",
+            "api_key": "events"
+        }],
+        "class": IS0701Test.IS0701Test
+    },
+    "IS-07-02": {
+        "name": "IS-07 Interaction with IS-04 and IS-05",
+        "specs": [{
+            "spec_key": "is-04",
+            "api_key": "node"
+        }, {
+            "spec_key": "is-05",
+            "api_key": "connection"
+        }, {
+            "spec_key": "is-07",
+            "api_key": "events"
+        }],
+        "class": IS0702Test.IS0702Test
+    },
+    "IS-08-01": {
+        "name": "IS-08 Channel Mapping API",
+        "specs": [{
+            "spec_key": "is-08",
+            "api_key": "channelmapping"
+        }],
+        "class": IS0801Test.IS0801Test,
+        "selector": True
+    },
+    "IS-08-02": {
+        "name": "IS-08 Interaction with IS-04",
+        "specs": [{
+            "spec_key": "is-04",
+            "api_key": "node",
+            "disable_fields": ["selector"]
+        }, {
+            "spec_key": "is-08",
+            "api_key": "channelmapping"
+        }],
+        "class": IS0802Test.IS0802Test,
+        "selector": True
+    },
+    "IS-09-01": {
+        "name": "IS-09 System API",
+        "specs": [{
+            "spec_key": "is-09",
+            "api_key": "system"
+        }],
+        "class": IS0901Test.IS0901Test
+    },
+    "IS-09-02": {
+        "name": "IS-09 System API Discovery",
+        "specs": [{
+            "spec_key": "is-04",
+            "api_key": "node",
+            "disable_fields": ["port", "version"]
+        }, {
+            "spec_key": "is-09",
+            "api_key": "system",
+            "disable_fields": ["host", "port"]
+        }],
+        "class": IS0902Test.IS0902Test
+    },
+    # IS-10 testing is disabled until testing can be refactored to deal with commercial servers
+    # "IS-10-01": {
+    #     "name": "IS-10 Authorization API",
+    #     "specs": [{
+    #         "spec_key": "is-10",
+    #         "api_key": "auth"
+    #     }],
+    #     "class": IS1001Test.IS1001Test
+    # },
+    "BCP-003-01": {
+        "name": "BCP-003-01 Secure Communication",
+        "specs": [{
+            "spec_key": "bcp-003-01",
+            "api_key": "secure"
+        }],
+        "class": BCP00301Test.BCP00301Test
+    },
+    "BCP-006-01-01": {
+        "name": "BCP-006-01 NMOS With JPEG XS",
+        "specs": [{
+            "spec_key": "is-04",
+            "api_key": "node"
+        }],
+        "extra_specs": [{
+            "spec_key": "nmos-parameter-registers",
+            "api_key": "flow-register"
+        }, {
+            "spec_key": "nmos-parameter-registers",
+            "api_key": "sender-register"
+        }],
+        "class": BCP0060101Test.BCP0060101Test
+    },
+    "BCP-006-01-02": {
+        "name": "BCP-006-01 Controller",
+        "specs": [{
+            "spec_key": "controller-tests",
+            "api_key": "testquestion"
+        }, {
+            "spec_key": "is-04",
+            "api_key": "query",
+            "disable_fields": ["host", "port"]
+        }, {
+            "spec_key": "is-05",
+            "api_key": "connection",
+            "disable_fields": ["host", "port"]
+        }],
+        "class": BCP0060102Test.BCP0060102Test
+    },
+}
+
+
+def enumerate_tests(class_def, describe=False):
+    if describe:
+        tests = ["all: Runs all tests in the suite",
+                 "auto: Basic API tests derived directly from the specification RAML"]
+    else:
+        tests = ["all", "auto"]
+    for method_name in dir(class_def):
+        if method_name.startswith("test_"):
+            method = getattr(class_def, method_name)
+            if callable(method):
+                description = method_name
+                if describe:
+                    try:
+                        docstring = inspect.getdoc(method).replace('\n', ' ').replace('\r', '')
+                        description += ": " + docstring
+                        if len(docstring) > 160:
+                            print(" * WARNING: {}.{} description is too long (> 160 characters)"
+                                  .format(class_def.__name__, method_name))
+                    except AttributeError:
+                        print(" * ERROR: {}.{} is missing a description".format(class_def.__name__, method_name))
+                tests.append(description)
+    return tests
+
+
+class NonValidatingSelectField(SelectField):
+    def pre_validate(self, form):
+        pass
+
+
+class NonValidatingMultipleSelectField(SelectMultipleField):
+    def pre_validate(self, form):
+        pass
+
+
+class EndpointForm(Form):
+    host = StringField(label="IP/Hostname:", validators=[validators.optional()])
+    port = IntegerField(label="Port:", validators=[validators.NumberRange(min=0, max=65535,
+                                                                          message="Please enter a valid port number "
+                                                                                  "(0-65535)."),
+                                                   validators.optional()])
+    version = NonValidatingSelectField(label="API Version:", choices=[("v1.0", "v1.0"),
+                                                                      ("v1.1", "v1.1"),
+                                                                      ("v1.2", "v1.2"),
+                                                                      ("v1.3", "v1.3")])
+    selector = StringField(label="API Selector:", validators=[validators.optional()])
+
+
+class DataForm(Form):
+    # Define the primary test selection dropdown
+    test_choices = [(test_id, TEST_DEFINITIONS[test_id]["name"]) for test_id in TEST_DEFINITIONS]
+    test_choices = sorted(test_choices, key=lambda x: x[0])
+    test = SelectField(label="Test Suite:", choices=test_choices)
+
+    # Determine how many sets of IP/Port/Version to display at most
+    specs_per_test = [(test_id, TEST_DEFINITIONS[test_id]["specs"]) for test_id in TEST_DEFINITIONS]
+    specs_per_test = sorted(specs_per_test, key=lambda x: x[0])
+    max_endpoints = 0
+    for spec in specs_per_test:
+        if len(spec[1]) > max_endpoints:
+            max_endpoints = len(spec[1])
+    endpoints = FieldList(FormField(EndpointForm, label=""), min_entries=max_endpoints)
+
+    # Define the secondary test selection dropdown
+    test_selection = NonValidatingMultipleSelectField(label="Test Selection:", choices=[("all", "all"),
+                                                                                        ("auto", "auto")])
+
+    # Hide test data in the web form for dynamic modification of behaviour
+    test_data = {}
+    for test_id in TEST_DEFINITIONS:
+        test_data[test_id] = copy.deepcopy(TEST_DEFINITIONS[test_id])
+        test_data[test_id].pop("class")
+        test_data[test_id]["test_methods"] = enumerate_tests(TEST_DEFINITIONS[test_id]["class"])
+        test_data[test_id]["test_descriptions"] = enumerate_tests(TEST_DEFINITIONS[test_id]["class"], describe=True)
+
+    hidden_options = HiddenField(default=max_endpoints)
+    hidden_tests = HiddenField(default=json.dumps(test_data))
+    hidden_specs = HiddenField(default=json.dumps(CONFIG.SPECIFICATIONS))
+
+
+# Index page
+@core_app.route('/', methods=["GET", "POST"])
+def index_page():
+    global CMD_ARGS
+    form = DataForm(request.form)
+    if request.method == "POST" and not core_app.config['TEST_ACTIVE']:
+        if form.validate():
+            test = request.form["test"]
+            try:
+                if test in TEST_DEFINITIONS:
+                    test_def = TEST_DEFINITIONS[test]
+                    # selectors must be explicitly enabled on the test suite
+                    selector = "selector" in test_def and test_def["selector"]
+                    endpoints = []
+                    for index, spec in enumerate(test_def["specs"]):
+                        # "disable_fields" is optional, none are disabled by default
+                        disable_fields = spec["disable_fields"] if "disable_fields" in spec else []
+                        endpoint = {}
+                        for field in ["host", "port", "version", "selector"]:
+                            if field in disable_fields or (field == "selector" and not selector):
+                                endpoint[field] = None
+                            else:
+                                endpoint[field] = request.form.get("endpoints-{}-{}".format(index, field), None)
+                        endpoints.append(endpoint)
+
+                    test_selection = request.form.getlist("test_selection")
+                    results = run_tests(test, endpoints, test_selection)
+                    json_output = format_test_results(results, endpoints, "json", CMD_ARGS)
+                    for index, result in enumerate(results["result"]):
+                        results["result"][index] = result.output()
+                    r = make_response(render_template("result.html", form=form, urls=results["urls"],
+                                                      test=test_def["name"], result=results["result"],
+                                                      json=json_output, config=_export_config(),
+                                                      cachebuster=CACHEBUSTER))
+                    r.headers['Cache-Control'] = 'no-cache, no-store'
+                    return r
+                else:
+                    flash("Error: This test definition does not exist")
+            except Exception as e:
+                traceback.print_exc()
+                flash("Error: {}".format(e))
+        else:
+            flash("Error: {}".format(form.errors))
+    elif request.method == "POST":
+        print(" * Unable to start new test run. Time since current test run began: {}"
+              .format(timedelta(seconds=time.time() - core_app.config['TEST_ACTIVE'])))
+        flash("Error: A test is currently in progress. Please wait until it has completed or restart the testing tool.")
+
+    # Prepare configuration strings to display via the UI
+    protocol = "HTTP"
+    if CONFIG.ENABLE_HTTPS:
+        protocol = "HTTPS"
+    authorization = "Disabled"
+    if CONFIG.ENABLE_AUTH:
+        authorization = "Enabled"
+    discovery_mode = None
+    if CONFIG.ENABLE_DNS_SD:
+        if CONFIG.DNS_SD_MODE == "multicast":
+            discovery_mode = "Multicast DNS"
+        elif CONFIG.DNS_SD_MODE == "unicast":
+            discovery_mode = "Unicast DNS"
+        else:
+            discovery_mode = "Invalid Configuration"
+    else:
+        discovery_mode = "Disabled (Using Query API {}:{})".format(CONFIG.QUERY_API_HOST, CONFIG.QUERY_API_PORT)
+    max_test_iterations = CONFIG.MAX_TEST_ITERATIONS or "Unlimited"
+    r = make_response(render_template("index.html", form=form, config={"discovery": discovery_mode,
+                                                                       "protocol": protocol,
+                                                                       "authorization": authorization,
+                                                                       "max_test_iterations": max_test_iterations},
+                                      cachebuster=CACHEBUSTER))
+    r.headers['Cache-Control'] = 'no-cache, no-store'
+    return r
+
+
+def run_tests(test, endpoints, test_selection=["all"]):
+    if test in TEST_DEFINITIONS:
+        test_def = TEST_DEFINITIONS[test]
+        protocol = "http"
+        if CONFIG.ENABLE_HTTPS:
+            protocol = "https"
+        apis = {}
+        tested_urls = []
+        for index, spec in enumerate(test_def["specs"]):
+            spec_key = spec["spec_key"]
+            api_key = spec["api_key"]
+            if endpoints[index]["host"] == "" or endpoints[index]["port"] == "":
+                raise NMOSInitException("All IP/Hostname and Port fields must be completed")
+            if endpoints[index]["host"] is not None and endpoints[index]["port"] is not None:
+                base_url = "{}://{}:{}".format(protocol, endpoints[index]["host"], str(endpoints[index]["port"]))
+            else:
+                base_url = None
+            if base_url is not None:
+                url = base_url + "/"
+                if api_key in CONFIG.SPECIFICATIONS[spec_key]["apis"]:
+                    url += "x-nmos/{}/".format(api_key)
+                    if endpoints[index]["version"] is not None:
+                        url += "{}/".format(endpoints[index]["version"])
+                if endpoints[index]["selector"] not in [None, ""]:
+                    url += "{}/".format(endpoints[index]["selector"])
+                tested_urls.append(url)
+            else:
+                url = None
+            if endpoints[index]["host"] is not None:
+                try:
+                    ipaddress.ip_address(endpoints[index]["host"])
+                    ip_address = endpoints[index]["host"]
+                except ValueError:
+                    ip_address = socket.gethostbyname(endpoints[index]["host"])
+            else:
+                ip_address = None
+            if endpoints[index]["port"] is not None:
+                port = int(endpoints[index]["port"])
+            else:
+                port = None
+            apis[api_key] = {
+                "base_url": base_url,
+                "hostname": endpoints[index]["host"],
+                "ip": ip_address,
+                "port": port,
+                "url": url,
+                "version": endpoints[index]["version"],
+                "selector": endpoints[index]["selector"],
+                "spec": None,  # Used inside GenericTest
+                "spec_path": CONFIG.CACHE_PATH + '/' + spec_key
+            }
+            if CONFIG.SPECIFICATIONS[spec_key]["repo"] is not None \
+                    and api_key in CONFIG.SPECIFICATIONS[spec_key]["apis"]:
+                spec_api = CONFIG.SPECIFICATIONS[spec_key]["apis"][api_key]
+                apis[api_key]["name"] = spec_api["name"]
+                if "raml" in spec_api:
+                    apis[api_key]["raml"] = spec_api["raml"]
+
+        # extra specs
+        for spec in test_def["extra_specs"] if "extra_specs" in test_def else []:
+            spec_key = spec["spec_key"]
+            api_key = spec["api_key"]
+            apis[api_key] = {
+                "version": CONFIG.SPECIFICATIONS[spec_key]["default_version"],  # For now
+                "spec": None,  # Used inside GenericTest
+                "spec_path": CONFIG.CACHE_PATH + '/' + spec_key
+            }
+            if CONFIG.SPECIFICATIONS[spec_key]["repo"] is not None \
+                    and api_key in CONFIG.SPECIFICATIONS[spec_key]["apis"]:
+                spec_api = CONFIG.SPECIFICATIONS[spec_key]["apis"][api_key]
+                apis[api_key]["name"] = spec_api["name"]
+                if "raml" in spec_api:
+                    apis[api_key]["raml"] = spec_api["raml"]
+
+        # Instantiate the test class
+        test_obj = test_def["class"](apis,
+            systems=SYSTEMS,
+            registries=REGISTRIES,
+            node=NODE,
+            dns_server=DNS_SERVER,
+            auth=PRIMARY_AUTH)
+
+        core_app.config['TEST_ACTIVE'] = time.time()
+        try:
+            result = test_obj.run_tests(test_selection)
+        except Exception as ex:
+            print(" * ERROR: {}".format(ex))
+            raise ex
+        finally:
+            core_app.config['TEST_ACTIVE'] = False
+        return {"result": result, "def": test_def, "urls": tested_urls, "suite": test}
+    else:
+        raise NMOSInitException("This test definition does not exist")
+
+
+def init_spec_cache():
+    print(" * Initialising specification repositories...")
+
+    if not os.path.exists(CONFIG.CACHE_PATH):
+        os.makedirs(CONFIG.CACHE_PATH)
+
+    # Prevent re-pulling of the spec repos too frequently
+    time_now = datetime.now()
+    last_pull_file = os.path.join(CONFIG.CACHE_PATH + "/last_pull")
+    last_pull_time = time_now - timedelta(hours=1)
+    update_last_pull = False
+    if os.path.exists(last_pull_file):
+        try:
+            with open(last_pull_file, "rb") as f:
+                last_pull_time = pickle.load(f)
+        except Exception as e:
+            print(" * ERROR: Unable to load last pull time for cache: {}".format(e))
+
+    for repo_key, repo_data in CONFIG.SPECIFICATIONS.items():
+        path = os.path.join(CONFIG.CACHE_PATH + '/' + repo_key)
+        if repo_data["repo"] is None:
+            continue
+        if not os.path.exists(path):
+            print(" * Initialising repository '{}'".format(repo_data["repo"]))
+            repo = git.Repo.clone_from('https://github.com/AMWA-TV/' + repo_data["repo"] + '.git', path)
+            update_last_pull = True
+        else:
+            repo = git.Repo(path)
+            repo.git.reset('--hard')
+            # Only pull if we haven't in the last hour
+            if (last_pull_time + timedelta(hours=1)) <= time_now:
+                print(" * Pulling latest files for repository '{}'".format(repo_data["repo"]))
+                try:
+                    repo.remotes.origin.pull()
+                    update_last_pull = True
+                except Exception:
+                    print(" * ERROR: Unable to update repository '{}'. If the problem persists, "
+                          "please delete the '{}' directory".format(repo_data["repo"], CONFIG.CACHE_PATH))
+
+    if update_last_pull:
+        try:
+            with open(last_pull_file, "wb") as f:
+                pickle.dump(time_now, f)
+        except Exception as e:
+            print(" * ERROR: Unable to write last pull time to file: {}".format(e))
+
+    print(" * Initialisation complete")
+
+
+def _check_test_result(test_result, results):
+    if test_result is None:
+        print(
+            "The following results currently are being returned: {}"
+            .format([result.name for result in results["result"] if result != test_result])
+        )
+        raise AttributeError("""
+            None object returned as result from one of the tests. Please see the terminal output.
+        """)
+
+
+def _export_config():
+    current_config = {"VERSION": TOOL_VERSION}
+    exclude_params = ['SPECIFICATIONS']
+    for param in dir(CONFIG):
+        if re.match("^[A-Z][A-Z0-9_]*$", param) and param not in exclude_params:
+            current_config[param] = getattr(CONFIG, param)
+    return current_config
+
+
+def format_test_results(results, endpoints, format, args):
+    formatted = None
+    total_time = 0
+    max_name_len = 0
+    ignored_tests = []
+    if "suite" in vars(args):
+        ignored_tests = args.ignore
+    for test_result in results["result"]:
+        _check_test_result(test_result, results)
+        total_time += test_result.elapsed_time
+        max_name_len = max(max_name_len, len(test_result.name))
+    if format == "json":
+        formatted = {
+            "suite": results["suite"],
+            "timestamp": time.time(),
+            "duration": total_time,
+            "results": [],
+            "config": _export_config(),
+            "endpoints": endpoints
+        }
+        for test_result in results["result"]:
+            formatted["results"].append({
+                "name": test_result.name,
+                "state": str(TestStates.DISABLED if test_result.name in ignored_tests else test_result.state),
+                "detail": test_result.detail,
+                "duration": test_result.elapsed_time
+            })
+        formatted = json.dumps(formatted, sort_keys=True, indent=4)
+    elif format == "junit":
+        test_cases = []
+        for test_result in results["result"]:
+            test_case = TestCase(test_result.name, classname=results["suite"],
+                                 elapsed_sec=test_result.elapsed_time, timestamp=test_result.timestamp)
+            if test_result.name in ignored_tests or test_result.state in [
+                TestStates.DISABLED,
+                TestStates.UNCLEAR,
+                TestStates.MANUAL,
+                TestStates.NA,
+                TestStates.OPTIONAL
+            ]:
+                test_case.add_skipped_info(test_result.detail)
+            elif test_result.state in [TestStates.WARNING, TestStates.FAIL]:
+                test_case.add_failure_info(test_result.detail, failure_type=str(test_result.state))
+            elif test_result.state != TestStates.PASS:
+                test_case.add_error_info(test_result.detail, error_type=str(test_result.state))
+            test_cases.append(test_case)
+        formatted = TestSuite(results["def"]["name"] + ": " + ", ".join(results["urls"]), test_cases)
+    elif format == "console":
+        formatted = "\r\nPrinting test results for suite '{}' using API(s) '{}'\r\n" \
+                    .format(results["suite"], ", ".join(results["urls"]))
+        formatted += "----------------------------\r\n"
+        for test_result in results["result"]:
+            num_extra_dots = max_name_len - len(test_result.name)
+            test_state = str(TestStates.DISABLED if test_result.name in ignored_tests else test_result.state)
+            formatted += "{} ...{} {}\r\n".format(test_result.name, ("." * num_extra_dots), test_state)
+        formatted += "----------------------------\r\n"
+        formatted += "Ran {} tests in ".format(len(results["result"])) + "{0:.3f}s".format(total_time) + "\r\n"
+    return formatted
+
+
+def identify_exit_code(results, args):
+    exit_code = ExitCodes.OK
+    for test_result in results["result"]:
+        if test_result.name in args.ignore:
+            pass
+        elif test_result.state == TestStates.FAIL:
+            exit_code = max(exit_code, ExitCodes.FAIL)
+        elif test_result.state == TestStates.WARNING:
+            exit_code = max(exit_code, ExitCodes.WARNING)
+    return exit_code
+
+
+def write_test_results(results, endpoints, args):
+    if args.output.endswith(".xml"):
+        formatted = format_test_results(results, endpoints, "junit", args)
+    else:
+        formatted = format_test_results(results, endpoints, "json", args)
+    with open(args.output, "w") as f:
+        if args.output.endswith(".xml"):
+            # pretty-print to help out Jenkins (and us humans), which struggles otherwise
+            TestSuite.to_file(f, [formatted], prettyprint=True)
+        else:
+            f.write(formatted)
+        print(" * Test results written to file: {}".format(args.output))
+    return identify_exit_code(results, args)
+
+
+def print_test_results(results, endpoints, args):
+    print(format_test_results(results, endpoints, "console", args))
+    return identify_exit_code(results, args)
+
+
+def parse_arguments():
+    parser = argparse.ArgumentParser(description='NMOS Test Suite')
+    parser.add_argument('--list-suites', action='store_true', help="list available test suites")
+    parser.add_argument('--describe-suites', action='store_true', help="describe the available test suites")
+
+    subparsers = parser.add_subparsers()
+    suite_parser = subparsers.add_parser("suite", help="select a test suite to run tests from in non-interactive mode")
+    suite_parser.add_argument("suite",
+                              help="select a test suite to run tests from in non-interactive mode")
+    suite_parser.add_argument('--list-tests', action='store_true',
+                              help="list available tests for a given suite")
+    suite_parser.add_argument('--describe-tests', action='store_true',
+                              help="describe the available tests for a given suite")
+    suite_parser.add_argument('--selection', default=DEFAULT_ARGS["selection"],
+                              help="select a specific test to run, otherwise 'all' will be tested")
+    suite_parser.add_argument('--host', default=DEFAULT_ARGS["host"], nargs="*",
+                              help="space separated hostnames or IPs of the APIs under test")
+    suite_parser.add_argument('--port', default=DEFAULT_ARGS["port"], nargs="*", type=int,
+                              help="space separated ports of the APIs under test")
+    suite_parser.add_argument('--version', default=DEFAULT_ARGS["version"], nargs="*",
+                              help="space separated versions of the APIs under test")
+    suite_parser.add_argument('--selector', default=DEFAULT_ARGS["selector"], nargs="*",
+                              help="space separated device selector names of the APIs under test")
+    suite_parser.add_argument('--ignore', default=DEFAULT_ARGS["ignore"], nargs="*",
+                              help="space separated test names to ignore the results from")
+    suite_parser.add_argument('--output', default=DEFAULT_ARGS["output"],
+                              help="filename to save test results to (ending .xml or .json), otherwise print to stdout")
+
+    return parser.parse_args()
+
+
+def validate_args(args, access_type="cli"):
+    """Validate input arguments. access_type is 'cli' for command line tool and 'http' for api use"""
+    msg = ""
+    return_type = ExitCodes.OK
+    if args.list_suites:
+        for test_suite in sorted(TEST_DEFINITIONS):
+            msg += test_suite + '\n'
+    elif args.describe_suites:
+        for test_suite in sorted(TEST_DEFINITIONS):
+            msg += test_suite + ": " + TEST_DEFINITIONS[test_suite]["name"] + '\n'
+    elif "suite" in vars(args):
+        if args.suite not in TEST_DEFINITIONS:
+            msg = "ERROR: The requested test suite '{}' does not exist".format(args.suite)
+            return_type = ExitCodes.ERROR
+        elif args.list_tests:
+            tests = enumerate_tests(TEST_DEFINITIONS[args.suite]["class"])
+            for test_name in tests:
+                msg += test_name + '\n'
+        elif args.describe_tests:
+            tests = enumerate_tests(TEST_DEFINITIONS[args.suite]["class"], describe=True)
+            for test_description in tests:
+                msg += test_description + '\n'
+        elif getattr(args, "selection", "all") not in enumerate_tests(TEST_DEFINITIONS[args.suite]["class"]):
+            msg = "ERROR: Test with name '{}' does not exist in test suite '{}'".format(args.selection,
+                                                                                        args.suite)
+            return_type = ExitCodes.ERROR
+        elif not args.host or not args.port or not args.version:
+            msg = "ERROR: No Hostname(s)/IP address(es) or Port(s) or Version(s) specified"
+            return_type = ExitCodes.ERROR
+        elif len(args.host) != len(args.port) or len(args.host) != len(args.version):
+            msg = "ERROR: Hostname(s)/IP address(es), Port(s) and Version(s) must contain the same number of elements"
+            return_type = ExitCodes.ERROR
+        elif "selector" in TEST_DEFINITIONS[args.suite] and TEST_DEFINITIONS[args.suite]["selector"] is True and not \
+                args.selector:
+            msg = "ERROR: No Selector(s) specified"
+            return_type = ExitCodes.ERROR
+        elif "selector" in TEST_DEFINITIONS[args.suite] and TEST_DEFINITIONS[args.suite]["selector"] is True and \
+                len(args.host) != len(args.selector):
+            msg = "ERROR: Hostname(s)/IP address(es), Port(s), Version(s) and Selector(s) must contain the same " \
+                  "number of elements"
+            return_type = ExitCodes.ERROR
+        elif len(args.host) != len(TEST_DEFINITIONS[args.suite]["specs"]):
+            msg = "ERROR: This test suite expects {} Hostname(s)/IP address(es), Port(s) and Version(s)".format(
+                len(TEST_DEFINITIONS[args.suite]["specs"]))
+            return_type = ExitCodes.ERROR
+        elif args.output and not args.output.endswith("xml") and not args.output.endswith("json"):
+            msg = "ERROR: Output file must end with '.xml' or '.json'"
+            return_type = ExitCodes.ERROR
+    elif access_type == "http" and "suite" not in vars(args):
+        msg = "ERROR: 'suite' parameter not found in body of request"
+        return_type = ExitCodes.ERROR
+    return arg_return(access_type, return_type, msg)
+
+
+def arg_return(access_type, return_type, msg=""):
+    if access_type == "http":
+        if msg.endswith('\n'):
+            msg = msg[:-1]
+        return msg, return_type
+    elif msg:
+        msg = " * " + msg
+        print(msg)
+        if return_type == ExitCodes.OK:
+            sys.exit(return_type)
+        elif return_type == ExitCodes.ERROR:
+            sys.exit(return_type)
+
+
+class PortLoggingHandler(WSGIRequestHandler):
+    def log(self, type, message, *args):
+        # Conform to Combined Log Format, replacing Referer with the Host header or the local server address
+        url_scheme = "http" if self.server.ssl_context is None else "https"
+        if hasattr(self, "headers"):
+            host = self.headers.get("Host", "{}:{}".format(self.server.server_address[0],
+                                                           self.server.server_address[1]))
+            user_agent = self.headers.get("User-Agent", "")
+        else:
+            host = "{}:{}".format(self.server.server_address[0], self.server.server_address[1])
+            user_agent = ""
+        referer = "{}://{}".format(url_scheme, host)
+        message += ' "{}" "{}"'.format(referer, user_agent)
+        super().log(type, message, *args)
+
+
+def start_web_servers():
+    ctx = None
+    if CONFIG.ENABLE_HTTPS:
+        # ssl.create_default_context() provides options that broadly correspond to the requirements of BCP-003-01
+        ctx = ssl.create_default_context()
+        for cert, key in zip(CONFIG.CERTS_MOCKS, CONFIG.KEYS_MOCKS):
+            ctx.load_cert_chain(cert, key)
+        # additionally disable TLS v1.0 and v1.1
+        ctx.options &= ssl.OP_NO_TLSv1 | ssl.OP_NO_TLSv1_1
+        # BCP-003-01 however doesn't require client certificates, so disable those
+        ctx.check_hostname = False
+        ctx.verify_mode = ssl.CERT_NONE
+
+    web_threads = []
+    for app in FLASK_APPS:
+        port = app.config['PORT']
+        secure = app.config['SECURE']
+        t = threading.Thread(target=app.run, kwargs={'host': '0.0.0.0', 'port': port, 'threaded': True,
+                                                     'ssl_context': ctx if secure else None,
+                                                     'request_handler': PortLoggingHandler})
+        t.daemon = True
+        t.start()
+        web_threads.append(t)
+
+    # Wait for all threads to get going
+    time.sleep(1)
+    for thread in web_threads:
+        if not thread.is_alive():
+            print(" * ERROR: One or more web servers could not start. The port may already be in use")
+            sys.exit(ExitCodes.ERROR)
+
+
+def run_noninteractive_tests(args):
+    endpoints = []
+    for i in range(len(args.host)):
+        if args.host[i] == "null":
+            args.host[i] = None
+        if args.port[i] == 0:
+            args.port[i] = None
+        if args.version[i] == "null":
+            args.version[i] = None
+        selector = None
+        if len(args.selector) == len(args.host) and args.selector[i] != "null":
+            selector = args.selector[i]
+        endpoints.append({"host": args.host[i], "port": args.port[i], "version": args.version[i],
+                          "selector": selector})
+    try:
+        results = run_tests(args.suite, endpoints, [args.selection])
+        if args.output:
+            exit_code = write_test_results(results, endpoints, args)
+        else:
+            exit_code = print_test_results(results, endpoints, args)
+    except Exception as e:
+        print(" * ERROR: {}".format(str(e)))
+        exit_code = ExitCodes.ERROR
+    return exit_code
+
+
+def check_internal_requirements():
+    corrections = {"gitpython": "git",
+                   "pyopenssl": "OpenSSL",
+                   "websocket-client": "websocket",
+                   "paho-mqtt": "paho",
+                   "Flask-Cors": "flask_cors",
+                   "pycryptodome": "Crypto"}
+    installed_pkgs = [pkg[1] for pkg in pkgutil.iter_modules()]
+    with open("requirements.txt") as requirements_file:
+        for requirement in requirements_file.readlines():
+            requirement_name = requirement.strip().split(">")[0]
+            if requirement_name in corrections:
+                corrected_req = corrections[requirement_name]
+            else:
+                corrected_req = requirement_name.replace("-", "_")
+            if corrected_req not in installed_pkgs:
+                print(" * ERROR: Could not find Python requirement '{}'".format(requirement_name))
+                sys.exit(ExitCodes.ERROR)
+
+
+def check_external_requirements():
+    deps = {
+        "sdpoker": ("sdpoker --version", "0.2.0"),
+        "testssl": ("{} testssl/testssl.sh -v".format(shlex.quote(CONFIG.TEST_SSL_BASH)), "3.0.7")
+    }
+    for dep_name, dep_ver in deps.items():
+        try:
+            output = subprocess.check_output(dep_ver[0], stderr=subprocess.STDOUT, shell=True)
+            if dep_ver[1] not in str(output):
+                print(" * WARNING: Version of '{}' does not match the expected '{}'".format(dep_name, dep_ver[1]))
+        except subprocess.CalledProcessError:
+            print(" * WARNING: Could not find an installation of '{}'. Some tests will be disabled.".format(dep_name))
+
+
+class ExitCodes(IntEnum):
+    ERROR = -1  # General test suite error
+    OK = 0  # Normal exit condition, or all tests passed in non-interactive mode
+    WARNING = 1  # Worst case test was a warning in non-interactive mode
+    FAIL = 2  # Worst case test was a failure in non-interactive mode
+
+
+@core_app.route('/api', methods=["GET", "POST"])
+def api():
+    if request.method == "GET":
+        example_dict = {}
+        example_dict["description"] = "An example of the body to POST to this endpoint might include:"
+        example_dict["suite"] = "IS-04-01"
+        example_dict["host"] = ["127.0.0.1"]
+        example_dict["port"] = [80]
+        example_dict["version"] = ["v1.2"]
+        example_dict["selector"] = [None]
+        example_dict["output"] = "xml"
+        example_dict["ignore"] = ["test_23"]
+        return jsonify(example_dict), 200
+    elif core_app.config['TEST_ACTIVE'] is not False:
+        return jsonify("""Error: A test is currently in progress.
+                        Please wait until it has completed or restart the testing tool."""), 400
+    if not request.is_json:
+        return jsonify("Error: Request mimetype is not set to a JSON specific type with a valid JSON Body"), 400
+    if not request.get_json(silent=True):
+        return jsonify("Error: Ensure the body of the request is valid JSON and non-empty"), 400
+    request_data = dict(DEFAULT_ARGS, **request.json)
+    request_args = SimpleNamespace(**request_data)
+    return_message, return_type = validate_args(request_args, access_type="http")
+    if return_message:
+        if return_type == ExitCodes.OK:
+            return jsonify(return_message.split('\n')), 200
+        else:
+            return jsonify(return_message), 400
+    data_format = request_args.output if request_args.output is not None else "json"
+    if "." in data_format:
+        filename, data_format = data_format.split(".")
+    try:
+        results = run_api_tests(request_args, data_format)
+        if data_format == "json":
+            return jsonify(results), 200
+        else:
+            return results, 200, {"Content-Type": "text/xml; charset=utf-8"}
+    except Exception as e:
+        print(e)
+        results = traceback.format_exc()
+        return results, 400
+
+
+@core_app.route('/config', methods=["GET", "PATCH"])
+def config():
+    if request.method == "GET":
+        return jsonify(_export_config())
+    elif request.method == "PATCH":
+        try:
+            if not request.is_json:
+                return jsonify("Error: Request mimetype is not set to a JSON specific type with a valid JSON Body"), 400
+            if not request.get_json(silent=True):
+                return jsonify("Error: Ensure the body of the request is valid JSON and non-empty"), 400
+            request_data = request.json
+            if not isinstance(request_data, dict):
+                return jsonify("Error: Body must be of type object/dict"), 400
+            for config_param in request_data:
+                setattr(CONFIG, config_param, request_data[config_param])
+            return jsonify(_export_config()), 200
+        except Exception:
+            return jsonify("Error: Config Update Failed"), 400
+
+
+def run_api_tests(args, data_format):
+    endpoints = []
+    for i in range(len(args.host)):
+        if args.port[i] == 0:
+            args.port[i] = None
+        selector = None
+        if len(args.selector) == len(args.host):
+            selector = args.selector[i]
+        endpoints.append({"host": args.host[i], "port": args.port[i], "version": args.version[i],
+                          "selector": selector})
+    results = run_tests(args.suite, endpoints, [args.selection])
+    if data_format == "xml":
+        formatted_test_results = format_test_results(results, endpoints, "junit", args)
+        return TestSuite.to_xml_string([formatted_test_results], prettyprint=True)
+    else:
+        formatted_test_results = format_test_results(results, endpoints, "json", args)
+        return json.loads(formatted_test_results)
+
+
+def main(args):
+    global CMD_ARGS, DNS_SERVER, TOOL_VERSION
+    # Check if we're testing unicast DNS discovery, and if so ensure we have elevated privileges
+    if CONFIG.ENABLE_DNS_SD and CONFIG.DNS_SD_MODE == "unicast":
+        is_admin = False
+        if platform.system() == "Windows":
+            from ctypes import windll
+            if windll.shell32.IsUserAnAdmin():
+                is_admin = True
+        elif os.geteuid() == 0:
+            is_admin = True
+        if not is_admin:
+            print(" * ERROR: In order to test DNS-SD in unicast mode, the test suite must be run "
+                  "with elevated permissions")
+            sys.exit(ExitCodes.ERROR)
+
+    # Check that all dependencies are installed
+    check_internal_requirements()
+    check_external_requirements()
+
+    # Parse and validate command line arguments
+    CMD_ARGS = parse_arguments()
+    validate_args(CMD_ARGS)
+
+    # Download up to date versions of each API specification
+    init_spec_cache()
+
+    # Identify current testing tool version
+    try:
+        repo = git.Repo(".")
+        TOOL_VERSION = repo.git.rev_parse(repo.head.object.hexsha, short=7)
+    except git.exc.InvalidGitRepositoryError:
+        TOOL_VERSION = "Unknown"
+
+    # Start the DNS server
+    if CONFIG.ENABLE_DNS_SD and CONFIG.DNS_SD_MODE == "unicast":
+        DNS_SERVER = DNS()
+
+    # Advertise the primary mock Authorization server to allow the Node to find it to access auth endpoint
+    if CONFIG.ENABLE_AUTH and CONFIG.DNS_SD_MODE == "multicast":
+        primary_auth_info = PRIMARY_AUTH.make_mdns_info()
+        zc = Zeroconf()
+        zc.register_service(primary_auth_info)
+
+    # Start the HTTP servers
+    start_web_servers()
+
+    print(" * Testing tool running on 'http://{}:{}'. Version '{}'"
+          .format(get_default_ip(), core_app.config['PORT'], TOOL_VERSION))
+
+    exit_code = 0
+    if "suite" not in vars(CMD_ARGS):
+        # Interactive testing mode. Await user input.
+        try:
+            while True:
+                time.sleep(0.2)
+        except KeyboardInterrupt:
+            pass
+    else:
+        # Non-interactive testing mode. Tests carried out automatically.
+        exit_code = run_noninteractive_tests(CMD_ARGS)
+
+    # Testing complete
+    print(" * Exiting")
+
+    # Remove the primary mock Authorization server advertisement
+    if CONFIG.ENABLE_AUTH and CONFIG.DNS_SD_MODE == "multicast":
+        zc.unregister_service(primary_auth_info)
+
+    # Stop the DNS server
+    if DNS_SERVER:
+        DNS_SERVER.stop()
+
+    # Exit the application with the desired code
+    sys.exit(exit_code)