# Copyright (C) 2018 British Broadcasting Corporation
#
# Licensed under the Apache License, Version 2.0 (the "License");
# you may not use this file except in compliance with the License.
# You may obtain a copy of the License at
#
#     http://www.apache.org/licenses/LICENSE-2.0
#
# Unless required by applicable law or agreed to in writing, software
# distributed under the License is distributed on an "AS IS" BASIS,
# WITHOUT WARRANTIES OR CONDITIONS OF ANY KIND, either express or implied.
# See the License for the specific language governing permissions and
# limitations under the License.

import os
from requests.compat import json
import git
import jsonschema
import TestHelper
import traceback
import inspect
import uuid

from Specification import Specification
from TestResult import Test
from Config import ENABLE_HTTPS


NMOS_WIKI_URL = "https://github.com/AMWA-TV/nmos/wiki"


def test_depends(func):
    """Decorator to prevent a test being executed in individual mode"""
    def invalid(self, test):
        if self.test_individual:
            test.description = "Invalid"
            return test.DISABLED("This test cannot be performed individually")
        else:
            return func(self, test)
    invalid.__name__ = func.__name__
    invalid.__doc__ = func.__doc__
    return invalid


class NMOSTestException(Exception):
    """Provides a way to exit a single test, by providing the TestResult return statement as the first exception
       parameter"""
    pass


class NMOSInitException(Exception):
    """The test set was run in an invalid mode. Causes all tests to abort"""
    pass


class GenericTest(object):
    """
    Generic testing class.
    Can be inherited from in order to perform detailed testing.
    """
    def __init__(self, apis, omit_paths=None):
        self.apis = apis
        self.saved_entities = {}
        self.auto_test_count = 0
        self.test_individual = False
        self.result = list()
        self.protocol = "http"
        self.ws_protocol = "ws"
        if ENABLE_HTTPS:
            self.protocol = "https"
            self.ws_protocol = "wss"

        self.omit_paths = []
        if isinstance(omit_paths, list):
            self.omit_paths = omit_paths

        test = Test("Test initialisation")

        for api_name, api_data in self.apis.items():
            if "spec_path" not in api_data:
                continue

            repo = git.Repo(api_data["spec_path"])

            # List remote branches and check there is a v#.#.x or v#.#-dev
            branches = repo.git.branch('-a')
            spec_branch = None
            branch_names = [api_data["version"] + ".x", api_data["version"] + "-dev"]
            for branch in branch_names:
                if "remotes/origin/" + branch in branches:
                    spec_branch = branch
                    break

            if not spec_branch:
                raise Exception("No branch matching the expected patterns was found in the Git repository")

            api_data["spec_branch"] = spec_branch

            repo.git.reset('--hard')
            repo.git.checkout(spec_branch)
            repo.git.rebase("origin/" + spec_branch)

        self.parse_RAML()

        self.result.append(test.NA(""))

    def parse_RAML(self):
        """Create a Specification object for each API defined in this object"""
        for api in self.apis:
            if "spec_path" not in self.apis[api]:
                continue
            self.apis[api]["spec"] = Specification(os.path.join(self.apis[api]["spec_path"] + '/APIs/' +
                                                                self.apis[api]["raml"]))

    def execute_tests(self, test_names):
        """Perform tests defined within this class"""

        for test_name in test_names:
            self.execute_test(test_name)

    def execute_test(self, test_name):
        """Perform a test defined within this class"""
        self.test_individual = (test_name != "all")

        # Run automatically defined tests
        if test_name in ["auto", "all"]:
            print(" * Running basic API tests")
            self.result += self.basics()

        # Run manually defined tests
        if test_name == "all":
            for method_name in dir(self):
                if method_name.startswith("test_"):
                    method = getattr(self, method_name)
                    if callable(method):
                        print(" * Running " + method_name)
                        test = Test(inspect.getdoc(method), method_name)
                        try:
                            self.result.append(method(test))
                        except NMOSTestException as e:
                            self.result.append(e.args[0])
                        except Exception as e:
                            self.result.append(self.uncaught_exception(method_name, e))

        # Run a single test
        if test_name != "auto" and test_name != "all":
            method = getattr(self, test_name)
            if callable(method):
                print(" * Running " + test_name)
                test = Test(inspect.getdoc(method), test_name)
                try:
                    self.result.append(method(test))
                except NMOSTestException as e:
                    self.result.append(e.args[0])
                except Exception as e:
                    self.result.append(self.uncaught_exception(test_name, e))

    def uncaught_exception(self, test_name, exception):
        """Print a traceback and provide a test FAIL result for uncaught exceptions"""
        traceback.print_exc()
        test = Test("Error executing {}".format(test_name), test_name)
        return test.FAIL("Uncaught exception. Please report the traceback from the terminal to "
                         "https://github.com/amwa-tv/nmos-testing/issues. {}".format(exception))

    def set_up_tests(self):
        """Called before a set of tests is run. Override this method with setup code."""
        pass

    def tear_down_tests(self):
        """Called after a set of tests is run. Override this method with teardown code."""
        pass

    def run_tests(self, test_name=["all"]):
        """Perform tests and return the results as a list"""

        # Set up
        test = Test("Test setup", "set_up_tests")
        self.set_up_tests()
        self.result.append(test.NA(""))

        # Run tests
        self.execute_tests(test_name)

        # Tear down
        test = Test("Test teardown", "tear_down_tests")
        self.tear_down_tests()
        self.result.append(test.NA(""))

        return self.result

    def convert_bytes(self, data):
        """Convert bytes which may be contained within a dict or tuple into strings"""
        if isinstance(data, bytes):
            return data.decode('ascii')
        if isinstance(data, dict):
            return dict(map(self.convert_bytes, data.items()))
        if isinstance(data, tuple):
            return map(self.convert_bytes, data)
        return data

# Tests: Schema checks for all resources
# CORS checks for all resources
# Trailing slashes

    def prepare_CORS(self, method):
        """Prepare CORS headers to be used when making any API request"""
        headers = {}
        headers['Access-Control-Request-Method'] = method  # Match to request type
        headers['Access-Control-Request-Headers'] = "Content-Type"  # Needed for POST/PATCH etc only
        return headers

    # 'check' functions return a Boolean pass/fail indicator and a message
    def check_CORS(self, method, headers):
        """Check the CORS headers returned by an API call"""
        if 'Access-Control-Allow-Origin' not in headers:
            return False, "Incorrect CORS headers: {}".format(headers)
        if method == "OPTIONS":
            if 'Access-Control-Allow-Headers' not in headers:
                return False, "Incorrect CORS headers: {}".format(headers)
            if 'Access-Control-Allow-Methods' not in headers:
                return False, "Incorrect CORS headers: {}".format(headers)
            if method not in headers['Access-Control-Allow-Methods']:
                return False, "Incorrect CORS headers: {}".format(headers)
        return True, ""

    def check_content_type(self, headers):
        """Check the Content-Type header of an API request or response"""
        if "Content-Type" not in headers:
            return False, "API failed to signal a Content-Type."
        else:
            ctype = headers["Content-Type"]
            ctype_params = ctype.split(";")
            if ctype_params[0] != "application/json":
                return False, "API signalled a Content-Type of {} rather than application/json." \
                              .format(ctype)
            elif len(ctype_params) == 2 and ctype_params[1].strip().lower() == "charset=utf-8":
                return True, "API signalled an unnecessary 'charset' in its Content-Type: {}" \
                             .format(ctype)
            elif len(ctype_params) >= 2:
                return False, "API signalled unexpected additional parameters in its Content-Type: {}" \
                              .format(ctype)
        return True, ""

    def auto_test_name(self, api_name):
        """Get the name which should be used for an automatically defined test"""
        self.auto_test_count += 1
        return "auto_{}_{}".format(api_name, self.auto_test_count)

    # 'do_test' functions either return a TestResult, or raise an NMOSTestException when there's an error
    def do_test_base_path(self, api_name, base_url, path, expectation):
        """Check that a GET to a path returns a JSON array containing a defined string"""
        test = Test("GET {}".format(path), self.auto_test_name(api_name))
        valid, response = self.do_request("GET", base_url + path)
        if not valid:
            return test.FAIL("Unable to connect to API: {}".format(response))

        if response.status_code != 200:
            return test.FAIL("Incorrect response code: {}".format(response.status_code))
        else:
            cors_valid, cors_message = self.check_CORS('GET', response.headers)
            if not cors_valid:
                return test.FAIL(cors_message)
            try:
                if not isinstance(response.json(), list) or expectation not in response.json():
                    return test.FAIL("Response is not an array containing '{}'".format(expectation))
                else:
                    return test.PASS()
            except json.JSONDecodeError:
                return test.FAIL("Non-JSON response returned")

    def check_response(self, schema, method, response):
        """Confirm that a given Requests response conforms to the expected schema and has any expected headers"""
        ctype_valid, ctype_message = self.check_content_type(response.headers)
        if not ctype_valid:
            return False, ctype_message

        cors_valid, cors_message = self.check_CORS(method, response.headers)
        if not cors_valid:
            return False, cors_message

        try:
            self.validate_schema(response.json(), schema)
        except jsonschema.ValidationError:
            return False, "Response schema validation error"
        except json.JSONDecodeError:
            return False, "Invalid JSON received"

        return True, ctype_message

    def check_error_response(self, method, response, code):
        """Confirm that a given Requests response conforms to the 4xx/5xx error schema and has any expected headers"""
        schema = TestHelper.load_resolved_schema("test_data/core", "error.json", path_prefix=False)
        valid, message = self.check_response(schema, method, response)
        if valid:
            if response.json()["code"] != code:
                return False, "Error JSON 'code' was not set to {}".format(code)
            return True, ""
        else:
            return False, message

    def validate_schema(self, payload, schema):
        """
        Validate the payload under the given schema.
        Raises an exception if the payload (or schema itself) is invalid
        """
        checker = jsonschema.FormatChecker(["ipv4", "ipv6", "uri"])
        jsonschema.validate(payload, schema, format_checker=checker)

    def do_request(self, method, url, **kwargs):
        return TestHelper.do_request(
            method=method, url=url, **kwargs
        )

    def basics(self):
        """Perform basic API read requests (GET etc.) relevant to all API definitions"""
        results = []

        for api in sorted(self.apis.keys()):
            if "spec_path" not in self.apis[api]:
                continue

            # Set the auto test count to zero as each test name includes the API type
            self.auto_test_count = 0

            # We don't check the very base of the URL (before x-nmos) as it may be used for other things
            results.append(self.do_test_base_path(api, self.apis[api]["base_url"], "/x-nmos", api + "/"))
            results.append(self.do_test_base_path(api, self.apis[api]["base_url"], "/x-nmos/{}".format(api),
                                                  self.apis[api]["version"] + "/"))

            for resource in self.apis[api]["spec"].get_reads():
                for response_code in resource[1]['responses']:
                    if response_code == 200 and resource[0] not in self.omit_paths:
                        # TODO: Test for each of these if the trailing slash version also works and if redirects are
                        # used on either.
                        result = self.do_test_api_resource(resource, response_code, api)
                        if result is not None:
                            results.append(result)

            # Perform an automatic check for an error condition
            results.append(self.do_test_404_path(api))

        return results

    def do_test_404_path(self, api_name):
        api = self.apis[api_name]
        error_code = 404
        invalid_path = str(uuid.uuid4())
        url = "{}/{}".format(api["url"].rstrip("/"), invalid_path)
        test = Test("GET /x-nmos/{}/{}/{} ({})".format(api_name, api["version"], invalid_path, error_code),
                    self.auto_test_name(api_name))

        valid, response = self.do_request("GET", url)
        if not valid:
            return test.FAIL(response)

        if response.status_code != error_code:
            return test.FAIL("Incorrect response code, expected {}: {}".format(error_code, response.status_code))

        valid, message = self.check_error_response("GET", response, error_code)
        if valid:
<<<<<<< HEAD
            if response.json()["code"] != error_code:
                return test.FAIL("Error JSON 'code' was not set to {}".format(error_code))
            if message:
                return test.WARNING(message)
            else:
                return test.PASS()
=======
            return test.PASS()
>>>>>>> 63dfc9f6
        else:
            return test.FAIL(message)

    def do_test_api_resource(self, resource, response_code, api):
        # Test URLs which include a {resourceId} or similar parameter
        if resource[1]['params'] and len(resource[1]['params']) == 1:
            path = resource[0].split("{")[0].rstrip("/")
            if path in self.saved_entities:
                # Pick the first relevant saved entity and construct a test
                entity = self.saved_entities[path][0]
                params = {resource[1]['params'][0].name: entity}
                url_param = resource[0].format(**params)
                url = "{}{}".format(self.apis[api]["url"].rstrip("/"), url_param)
                test = Test("{} /x-nmos/{}/{}{}".format(resource[1]['method'].upper(),
                                                        api,
                                                        self.apis[api]["version"],
                                                        url_param), self.auto_test_name(api))
            else:
                # There were no saved entities found, so we can't test this parameterised URL
                test = Test("{} /x-nmos/{}/{}{}".format(resource[1]['method'].upper(),
                                                        api,
                                                        self.apis[api]["version"],
                                                        resource[0].rstrip("/")), self.auto_test_name(api))
                return test.UNCLEAR("No resources found to perform this test")

        # Test general URLs with no parameters
        elif not resource[1]['params']:
            url = "{}{}".format(self.apis[api]["url"].rstrip("/"), resource[0].rstrip("/"))
            test = Test("{} /x-nmos/{}/{}{}".format(resource[1]['method'].upper(),
                                                    api,
                                                    self.apis[api]["version"],
                                                    resource[0].rstrip("/")), self.auto_test_name(api))
        else:
            return None

        valid, response = self.do_request(resource[1]['method'], url)
        if not valid:
            return test.FAIL(response)

        if response.status_code != response_code:
            return test.FAIL("Incorrect response code: {}".format(response.status_code))

        # Gather IDs of sub-resources for testing of parameterised URLs...
        self.save_subresources(resource[0], response)

        # For methods which don't return a payload, just check the CORS headers
        if resource[1]['method'].upper() in ["HEAD", "OPTIONS"]:
            cors_valid, cors_message = self.check_CORS(resource[1]['method'], response.headers)
            if cors_valid:
                # Pass for a plain CORS check
                return test.PASS()
            else:
                # Fail for a plain CORS check
                return test.FAIL(cors_message)

        # For all other methods proceed to check the response against the schema
        schema = self.get_schema(api, resource[1]["method"], resource[0], response.status_code)

        if not schema:
            return test.MANUAL("Test suite unable to locate schema")

        valid, message = self.check_response(schema, resource[1]["method"], response)

        if valid:
            if message:
                return test.WARNING(message)
            else:
                return test.PASS()
        else:
            return test.FAIL(message)

    def save_subresources(self, path, response):
        """Get IDs contained within an array JSON response such that they can be interrogated individually"""
        subresources = list()
        try:
            if isinstance(response.json(), list):
                for entry in response.json():
                    # In general, lists return fully fledged objects which each have an ID
                    if isinstance(entry, dict) and "id" in entry:
                        subresources.append(entry["id"])
                    # In some cases lists contain strings which indicate the path to each resource
                    elif isinstance(entry, str) and entry.endswith("/"):
                        res_id = entry.rstrip("/")
                        subresources.append(res_id)
            elif isinstance(response.json(), dict):
                for key, value in response.json().items():
                    # Cover the audio channel mapping spec case with dictionary keys
                    if isinstance(key, str) and isinstance(value, dict):
                        subresources.append(key)
        except json.JSONDecodeError:
            pass

        if len(subresources) > 0:
            if path not in self.saved_entities:
                self.saved_entities[path] = subresources
            else:
                self.saved_entities[path] += subresources

    def get_schema(self, api_name, method, path, status_code):
        return self.apis[api_name]["spec"].get_schema(method, path, status_code)<|MERGE_RESOLUTION|>--- conflicted
+++ resolved
@@ -358,16 +358,7 @@
 
         valid, message = self.check_error_response("GET", response, error_code)
         if valid:
-<<<<<<< HEAD
-            if response.json()["code"] != error_code:
-                return test.FAIL("Error JSON 'code' was not set to {}".format(error_code))
-            if message:
-                return test.WARNING(message)
-            else:
-                return test.PASS()
-=======
             return test.PASS()
->>>>>>> 63dfc9f6
         else:
             return test.FAIL(message)
 
