# Copyright (C) 2018 British Broadcasting Corporation
#
# Licensed under the Apache License, Version 2.0 (the "License");
# you may not use this file except in compliance with the License.
# You may obtain a copy of the License at
#
#     http://www.apache.org/licenses/LICENSE-2.0
#
# Unless required by applicable law or agreed to in writing, software
# distributed under the License is distributed on an "AS IS" BASIS,
# WITHOUT WARRANTIES OR CONDITIONS OF ANY KIND, either express or implied.
# See the License for the specific language governing permissions and
# limitations under the License.

import os
from requests.compat import json
import git
import jsonschema
import TestHelper
import traceback
import inspect
import uuid

from Specification import Specification
from TestResult import Test
from Config import ENABLE_HTTPS


NMOS_WIKI_URL = "https://github.com/AMWA-TV/nmos/wiki"


def test_depends(func):
    """Decorator to prevent a test being executed in individual mode"""
    def invalid(self, test):
        if self.test_individual:
            test.description = "Invalid"
            return test.DISABLED("This test cannot be performed individually")
        else:
            return func(self, test)
    invalid.__name__ = func.__name__
    invalid.__doc__ = func.__doc__
    return invalid


class NMOSTestException(Exception):
    """Provides a way to exit a single test, by providing the TestResult return statement as the first exception
       parameter"""
    pass


class NMOSInitException(Exception):
    """The test set was run in an invalid mode. Causes all tests to abort"""
    pass


class GenericTest(object):
    """
    Generic testing class.
    Can be inherited from in order to perform detailed testing.
    """
    def __init__(self, apis, omit_paths=None):
        self.apis = apis
        self.saved_entities = {}
        self.auto_test_count = 0
        self.test_individual = False
        self.result = list()
        self.protocol = "http"
        self.ws_protocol = "ws"
        if ENABLE_HTTPS:
            self.protocol = "https"
            self.ws_protocol = "wss"

        self.omit_paths = []
        if isinstance(omit_paths, list):
            self.omit_paths = omit_paths

        test = Test("Test initialisation")

        for api_name, api_data in self.apis.items():
            if "spec_path" not in api_data:
                continue

            repo = git.Repo(api_data["spec_path"])

            # List remote branches and check there is a v#.#.x or v#.#-dev
            branches = repo.git.branch('-a')
            spec_branch = None
            branch_names = [api_data["version"] + ".x", api_data["version"] + "-dev"]
            for branch in branch_names:
                if "remotes/origin/" + branch in branches:
                    spec_branch = branch
                    break

            if not spec_branch:
                raise Exception("No branch matching the expected patterns was found in the Git repository")

            api_data["spec_branch"] = spec_branch

            repo.git.reset('--hard')
            repo.git.checkout(spec_branch)
            repo.git.rebase("origin/" + spec_branch)

        self.parse_RAML()

        self.result.append(test.NA(""))

    def parse_RAML(self):
        """Create a Specification object for each API defined in this object"""
        for api in self.apis:
            if "spec_path" not in self.apis[api]:
                continue
            self.apis[api]["spec"] = Specification(os.path.join(self.apis[api]["spec_path"] + '/APIs/' +
                                                                self.apis[api]["raml"]))

    def execute_tests(self, test_names):
        """Perform tests defined within this class"""

        for test_name in test_names:
            self.execute_test(test_name)

    def execute_test(self, test_name):
        """Perform a test defined within this class"""
        self.test_individual = (test_name != "all")

        # Run automatically defined tests
        if test_name in ["auto", "all"]:
            print(" * Running basic API tests")
            self.result += self.basics()

        # Run manually defined tests
        if test_name == "all":
            for method_name in dir(self):
                if method_name.startswith("test_"):
                    method = getattr(self, method_name)
                    if callable(method):
                        print(" * Running " + method_name)
                        test = Test(inspect.getdoc(method), method_name)
                        try:
                            self.result.append(method(test))
                        except NMOSTestException as e:
                            self.result.append(e.args[0])
                        except Exception as e:
                            self.result.append(self.uncaught_exception(method_name, e))

        # Run a single test
        if test_name != "auto" and test_name != "all":
            method = getattr(self, test_name)
            if callable(method):
                print(" * Running " + test_name)
                test = Test(inspect.getdoc(method), test_name)
                try:
                    self.result.append(method(test))
                except NMOSTestException as e:
                    self.result.append(e.args[0])
                except Exception as e:
                    self.result.append(self.uncaught_exception(test_name, e))

    def uncaught_exception(self, test_name, exception):
        """Print a traceback and provide a test FAIL result for uncaught exceptions"""
        traceback.print_exc()
        test = Test("Error executing {}".format(test_name), test_name)
        return test.FAIL("Uncaught exception. Please report the traceback from the terminal to "
                         "https://github.com/amwa-tv/nmos-testing/issues. {}".format(exception))

    def set_up_tests(self):
        """Called before a set of tests is run. Override this method with setup code."""
        pass

    def tear_down_tests(self):
        """Called after a set of tests is run. Override this method with teardown code."""
        pass

    def run_tests(self, test_name=["all"]):
        """Perform tests and return the results as a list"""

        # Set up
<<<<<<< HEAD
        test = Test("Test setup")
        for api in self.apis:
            if "spec_path" not in self.apis[api]:
                continue
            valid, response = self.do_request("GET", self.apis[api]["url"])
            if not valid or response.status_code != 200:
                raise NMOSInitException("No API found at {}".format(self.apis[api]["url"]))
=======
        test = Test("Test setup", "set_up_tests")
>>>>>>> 63dfc9f6
        self.set_up_tests()
        self.result.append(test.NA(""))

        # Run tests
        self.execute_tests(test_name)

        # Tear down
        test = Test("Test teardown", "tear_down_tests")
        self.tear_down_tests()
        self.result.append(test.NA(""))

        return self.result

    def convert_bytes(self, data):
        """Convert bytes which may be contained within a dict or tuple into strings"""
        if isinstance(data, bytes):
            return data.decode('ascii')
        if isinstance(data, dict):
            return dict(map(self.convert_bytes, data.items()))
        if isinstance(data, tuple):
            return map(self.convert_bytes, data)
        return data

# Tests: Schema checks for all resources
# CORS checks for all resources
# Trailing slashes

    def prepare_CORS(self, method):
        """Prepare CORS headers to be used when making any API request"""
        headers = {}
        headers['Access-Control-Request-Method'] = method  # Match to request type
        headers['Access-Control-Request-Headers'] = "Content-Type"  # Needed for POST/PATCH etc only
        return headers

    def validate_CORS(self, method, response):
        """Check the CORS headers returned by an API call"""
        if 'Access-Control-Allow-Origin' not in response.headers:
            return False
        if method == "OPTIONS":
            if 'Access-Control-Allow-Headers' not in response.headers:
                return False
            if 'Access-Control-Allow-Methods' not in response.headers:
                return False
            if method not in response.headers['Access-Control-Allow-Methods']:
                return False
        return True

    def auto_test_name(self, api_name):
        """Get the name which should be used for an automatically defined test"""
        self.auto_test_count += 1
        return "auto_{}_{}".format(api_name, self.auto_test_count)

    def check_base_path(self, api_name, base_url, path, expectation):
        """Check that a GET to a path returns a JSON array containing a defined string"""
        test = Test("GET {}".format(path), self.auto_test_name(api_name))
        valid, req = self.do_request("GET", base_url + path)
        if not valid:
            return test.FAIL("Unable to connect to API: {}".format(req))

        if req.status_code != 200:
            return test.FAIL("Incorrect response code: {}".format(req.status_code))
        elif not self.validate_CORS('GET', req):
            return test.FAIL("Incorrect CORS headers: {}".format(req.headers))
        else:
            try:
                if not isinstance(req.json(), list) or expectation not in req.json():
                    return test.FAIL("Response is not an array containing '{}'".format(expectation))
                else:
                    return test.PASS()
            except json.JSONDecodeError:
                return test.FAIL("Non-JSON response returned")

    def check_response(self, schema, method, response):
        """Confirm that a given Requests response conforms to the expected schema and has any expected headers"""
        if not self.validate_CORS(method, response):
            return False, "Incorrect CORS headers: {}".format(response.headers)

        try:
            self.validate_schema(response.json(), schema)
        except jsonschema.ValidationError:
            return False, "Response schema validation error"
        except json.JSONDecodeError:
            return False, "Invalid JSON received"

        return True, ""

    def check_error_response(self, method, response, code):
        """Confirm that a given Requests response conforms to the 4xx/5xx error schema and has any expected headers"""
        schema = TestHelper.load_resolved_schema("test_data/core", "error.json", path_prefix=False)
        valid, message = self.check_response(schema, method, response)
        if valid:
            if response.json()["code"] != code:
                return False, "Error JSON 'code' was not set to {}".format(code)
            return True, ""
        else:
            return False, message

    def validate_schema(self, payload, schema):
        checker = jsonschema.FormatChecker(["ipv4", "ipv6", "uri"])
        return jsonschema.validate(payload, schema, format_checker=checker)

    def do_request(self, method, url, **kwargs):
        return TestHelper.do_request(
            method=method, url=url, **kwargs
        )

    def basics(self):
        """Perform basic API read requests (GET etc.) relevant to all API definitions"""
        results = []

        for api in sorted(self.apis.keys()):
            if "spec_path" not in self.apis[api]:
                continue

            # Set the auto test count to zero as each test name includes the API type
            self.auto_test_count = 0

            # We don't check the very base of the URL (before x-nmos) as it may be used for other things
            results.append(self.check_base_path(api, self.apis[api]["base_url"], "/x-nmos", api + "/"))
            results.append(self.check_base_path(api, self.apis[api]["base_url"], "/x-nmos/{}".format(api),
                                                self.apis[api]["version"] + "/"))

            for resource in self.apis[api]["spec"].get_reads():
                for response_code in resource[1]['responses']:
                    if response_code == 200 and resource[0] not in self.omit_paths:
                        # TODO: Test for each of these if the trailing slash version also works and if redirects are
                        # used on either.
                        result = self.check_api_resource(resource, response_code, api)
                        if result is not None:
                            results.append(result)

            # Perform an automatic check for an error condition
            results.append(self.check_404_path(api))

        return results

    def check_404_path(self, api_name):
        api = self.apis[api_name]
        error_code = 404
        invalid_path = str(uuid.uuid4())
        url = "{}/{}".format(api["url"].rstrip("/"), invalid_path)
        test = Test("GET /x-nmos/{}/{}/{} ({})".format(api_name, api["version"], invalid_path, error_code),
                    self.auto_test_name(api_name))

        valid, response = self.do_request("GET", url)
        if not valid:
            return test.FAIL(response)

        if response.status_code != error_code:
            return test.FAIL("Incorrect response code, expected {}: {}".format(error_code, response.status_code))

        valid, message = self.check_error_response("GET", response, error_code)
        if valid:
            return test.PASS()
        else:
            return test.FAIL(message)

    def check_api_resource(self, resource, response_code, api):
        # Test URLs which include a {resourceId} or similar parameter
        if resource[1]['params'] and len(resource[1]['params']) == 1:
            path = resource[0].split("{")[0].rstrip("/")
            if path in self.saved_entities:
                # Pick the first relevant saved entity and construct a test
                entity = self.saved_entities[path][0]
                params = {resource[1]['params'][0].name: entity}
                url_param = resource[0].format(**params)
                url = "{}{}".format(self.apis[api]["url"].rstrip("/"), url_param)
                test = Test("{} /x-nmos/{}/{}{}".format(resource[1]['method'].upper(),
                                                        api,
                                                        self.apis[api]["version"],
                                                        url_param), self.auto_test_name(api))
            else:
                # There were no saved entities found, so we can't test this parameterised URL
                test = Test("{} /x-nmos/{}/{}{}".format(resource[1]['method'].upper(),
                                                        api,
                                                        self.apis[api]["version"],
                                                        resource[0].rstrip("/")), self.auto_test_name(api))
                return test.UNCLEAR("No resources found to perform this test")

        # Test general URLs with no parameters
        elif not resource[1]['params']:
            url = "{}{}".format(self.apis[api]["url"].rstrip("/"), resource[0].rstrip("/"))
            test = Test("{} /x-nmos/{}/{}{}".format(resource[1]['method'].upper(),
                                                    api,
                                                    self.apis[api]["version"],
                                                    resource[0].rstrip("/")), self.auto_test_name(api))
        else:
            return None

        valid, response = self.do_request(resource[1]['method'], url)
        if not valid:
            return test.FAIL(response)

        if response.status_code != response_code:
            return test.FAIL("Incorrect response code: {}".format(response.status_code))

        # Gather IDs of sub-resources for testing of parameterised URLs...
        self.save_subresources(resource[0], response)

        # For methods which don't return a payload, just check the CORS headers
        if resource[1]['method'].upper() in ["HEAD", "OPTIONS"]:
            if self.validate_CORS(resource[1]['method'], response):
                # Pass for a plain CORS check
                return test.PASS()
            else:
                # Fail for a plain CORS check
                return test.FAIL("Incorrect CORS headers: {}".format(response.headers))

        # For all other methods proceed to check the response against the schema
        schema = self.get_schema(api, resource[1]["method"], resource[0], response.status_code)

        if not schema:
            return test.MANUAL("Test suite unable to locate schema")

        valid, message = self.check_response(schema, resource[1]["method"], response)

        if valid:
            return test.PASS()
        else:
            return test.FAIL(message)

    def save_subresources(self, path, response):
        """Get IDs contained within an array JSON response such that they can be interrogated individually"""
        subresources = list()
        try:
            if isinstance(response.json(), list):
                for entry in response.json():
                    # In general, lists return fully fledged objects which each have an ID
                    if isinstance(entry, dict) and "id" in entry:
                        subresources.append(entry["id"])
                    # In some cases lists contain strings which indicate the path to each resource
                    elif isinstance(entry, str) and entry.endswith("/"):
                        res_id = entry.rstrip("/")
                        subresources.append(res_id)
            elif isinstance(response.json(), dict):
                for key, value in response.json().items():
                    # Cover the audio channel mapping spec case with dictionary keys
                    if isinstance(key, str) and isinstance(value, dict):
                        subresources.append(key)
        except json.JSONDecodeError:
            pass

        if len(subresources) > 0:
            if path not in self.saved_entities:
                self.saved_entities[path] = subresources
            else:
                self.saved_entities[path] += subresources

    def get_schema(self, api_name, method, path, status_code):
        return self.apis[api_name]["spec"].get_schema(method, path, status_code)<|MERGE_RESOLUTION|>--- conflicted
+++ resolved
@@ -174,17 +174,13 @@
         """Perform tests and return the results as a list"""
 
         # Set up
-<<<<<<< HEAD
-        test = Test("Test setup")
+        test = Test("Test setup", "set_up_tests")
         for api in self.apis:
             if "spec_path" not in self.apis[api]:
                 continue
             valid, response = self.do_request("GET", self.apis[api]["url"])
             if not valid or response.status_code != 200:
                 raise NMOSInitException("No API found at {}".format(self.apis[api]["url"]))
-=======
-        test = Test("Test setup", "set_up_tests")
->>>>>>> 63dfc9f6
         self.set_up_tests()
         self.result.append(test.NA(""))
 
