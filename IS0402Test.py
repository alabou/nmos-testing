# Copyright (C) 2018 British Broadcasting Corporation
#
# Modifications Copyright 2018 Riedel Communications GmbH & Co. KG
#
# Licensed under the Apache License, Version 2.0 (the "License");
# you may not use this file except in compliance with the License.
# You may obtain a copy of the License at
#
#     http://www.apache.org/licenses/LICENSE-2.0
#
# Unless required by applicable law or agreed to in writing, software
# distributed under the License is distributed on an "AS IS" BASIS,
# WITHOUT WARRANTIES OR CONDITIONS OF ANY KIND, either express or implied.
# See the License for the specific language governing permissions and
# limitations under the License.

from time import sleep
import socket
import uuid
import json
from copy import deepcopy
from jsonschema import ValidationError, Draft4Validator

from zeroconf_monkey import ServiceBrowser, Zeroconf
from MdnsListener import MdnsListener
from TestResult import Test
from GenericTest import GenericTest, test_depends
from IS04Utils import IS04Utils
from Config import GARBAGE_COLLECTION_TIMEOUT
from TestHelper import WebsocketWorker, load_resolved_schema

REG_API_KEY = "registration"
QUERY_API_KEY = "query"


class IS0402Test(GenericTest):
    """
    Runs IS-04-02-Test
    """
    def __init__(self, apis):
        # Don't auto-test /health/nodes/{nodeId} as it's impossible to automatically gather test data
        omit_paths = [
          "/health/nodes/{nodeId}"
        ]
        GenericTest.__init__(self, apis, omit_paths)
        self.reg_url = self.apis[REG_API_KEY]["url"]
        self.query_url = self.apis[QUERY_API_KEY]["url"]
        self.zc = None
        self.is04_reg_utils = IS04Utils(self.reg_url)
        self.is04_query_utils = IS04Utils(self.query_url)
        self.test_data = self.load_resource_data()
        self.subscription_data = self.load_subscription_request_data()

    def set_up_tests(self):
        self.zc = Zeroconf()
        self.zc_listener = MdnsListener(self.zc)

    def tear_down_tests(self):
        if self.zc:
            self.zc.close()
            self.zc = None

    def test_01(self):
        """Registration API advertises correctly via mDNS"""

        test = Test("Registration API advertises correctly via mDNS")

        browser = ServiceBrowser(self.zc, "_nmos-registration._tcp.local.", self.zc_listener)
        sleep(2)
        serv_list = self.zc_listener.get_service_list()
        for api in serv_list:
            address = socket.inet_ntoa(api.address)
            port = api.port
            if address in self.reg_url and ":{}".format(port) in self.reg_url:
                properties = self.convert_bytes(api.properties)
                if "pri" not in properties:
                    return test.FAIL("No 'pri' TXT record found in Registration API advertisement.")
                try:
                    priority = int(properties["pri"])
                    if priority < 0:
                        return test.FAIL("Priority ('pri') TXT record must be greater than zero.")
                    elif priority >= 100:
                        return test.WARNING("Priority ('pri') TXT record must be less than 100 for a production instance.")
                except Exception:
                    return test.FAIL("Priority ('pri') TXT record is not an integer.")

                # Other TXT records only came in for IS-04 v1.1+
                api = self.apis[REG_API_KEY]
                if self.is04_reg_utils.compare_api_version(api["version"], "v1.1") >= 0:
                    if "api_ver" not in properties:
                        return test.FAIL("No 'api_ver' TXT record found in Registration API advertisement.")
                    elif api["version"] not in properties["api_ver"].split(","):
                        return test.FAIL("Registry does not claim to support version under test.")

                    if "api_proto" not in properties:
                        return test.FAIL("No 'api_proto' TXT record found in Registration API advertisement.")
                    elif properties["api_proto"] == "https":
                        return test.MANUAL("API protocol is not advertised as 'http'. "
                                           "This test suite does not currently support 'https'.")
                    elif properties["api_proto"] != "http":
                        return test.FAIL("API protocol ('api_proto') TXT record is not 'http' or 'https'.")

                return test.PASS()
        return test.FAIL("No matching mDNS announcement found for Registration API.")

    def test_02(self):
        """Query API advertises correctly via mDNS"""

        test = Test("Query API advertises correctly via mDNS")

        browser = ServiceBrowser(self.zc, "_nmos-query._tcp.local.", self.zc_listener)
        sleep(2)
        serv_list = self.zc_listener.get_service_list()
        for api in serv_list:
            address = socket.inet_ntoa(api.address)
            port = api.port
            if address in self.query_url and ":{}".format(port) in self.query_url:
                properties = self.convert_bytes(api.properties)
                if "pri" not in properties:
                    return test.FAIL("No 'pri' TXT record found in Query API advertisement.")
                try:
                    priority = int(properties["pri"])
                    if priority < 0:
                        return test.FAIL("Priority ('pri') TXT record must be greater than zero.")
                    elif priority >= 100:
                        return test.WARNING("Priority ('pri') TXT record must be less than 100 for a production instance.")
                except Exception:
                    return test.FAIL("Priority ('pri') TXT record is not an integer.")

                # Other TXT records only came in for IS-04 v1.1+
                api = self.apis[QUERY_API_KEY]
                if self.is04_query_utils.compare_api_version(api["version"], "v1.1") >= 0:
                    if "api_ver" not in properties:
                        return test.FAIL("No 'api_ver' TXT record found in Query API advertisement.")
                    elif api["version"] not in properties["api_ver"].split(","):
                        return test.FAIL("Registry does not claim to support version under test.")

                    if "api_proto" not in properties:
                        return test.FAIL("No 'api_proto' TXT record found in Query API advertisement.")
                    elif properties["api_proto"] == "https":
                        return test.MANUAL("API protocol is not advertised as 'http'. "
                                           "This test suite does not currently support 'https'.")
                    elif properties["api_proto"] != "http":
                        return test.FAIL("API protocol ('api_proto') TXT record is not 'http' or 'https'.")

                return test.PASS()
        return test.FAIL("No matching mDNS announcement found for Query API.")

    def test_03(self):
        """Registration API accepts and stores a valid Node resource"""

        test = Test("Registration API accepts and stores a valid Node resource")

        api = self.apis[REG_API_KEY]
        if self.is04_reg_utils.compare_api_version(api["version"], "v2.0") < 0:
            node_json = deepcopy(self.test_data["node"])
            if self.is04_reg_utils.compare_api_version(api["version"], "v1.2") < 0:
                node_json = self.downgrade_resource("node", node_json, self.apis[REG_API_KEY]["version"])

            valid, r = self.do_request("POST", self.reg_url + "resource", data={"type": "node", "data": node_json})

            if not valid:
                return test.FAIL("Registration API did not respond as expected")
            elif r.status_code == 201:
                return test.PASS()
            else:
                return test.FAIL("Registration API returned an unexpected response: {} {}"
                                 .format(r.status_code, r.text))
        else:
            return test.FAIL("Version > 1 not supported yet.")

    def test_04(self):
        """Registration API rejects an invalid Node resource with a 400 HTTP code"""

        test = Test("Registration API rejects an invalid Node resource with a 400 HTTP code")

        bad_json = {"notanode": True}
        return self.do_400_check(test, "node", bad_json)

    @test_depends
    def test_05(self):
        """Registration API accepts and stores a valid Device resource"""

        test = Test("Registration API accepts and stores a valid Device resource")

        api = self.apis[REG_API_KEY]
        if self.is04_reg_utils.compare_api_version(api["version"], "v2.0") < 0:
            device_json = deepcopy(self.test_data["device"])

            if self.is04_reg_utils.compare_api_version(api["version"], "v1.2") < 0:
                device_json = self.downgrade_resource("device", device_json, self.apis[REG_API_KEY]["version"])

            valid, r = self.do_request("POST", self.reg_url + "resource", data={"type": "device",
                                                                                "data": device_json})

            if not valid:
                return test.FAIL("Registration API did not respond as expected")
            elif r.status_code == 201:
                return test.PASS()
            else:
                return test.FAIL("Registration API returned an unexpected response: {} {}".format(r.status_code,
                                                                                                  r.text))
        else:
            return test.FAIL("Version > 1 not supported yet.")

    @test_depends
    def test_06(self):
        """Registration API rejects an invalid Device resource with a 400 HTTP code"""

        test = Test("Registration API rejects an invalid Device resource with a 400 HTTP code")

        bad_json = {"notadevice": True}
        return self.do_400_check(test, "device", bad_json)

    @test_depends
    def test_07(self):
        """Registration API accepts and stores a valid Source resource"""

        test = Test("Registration API accepts and stores a valid Source resource")

        api = self.apis[REG_API_KEY]
        if self.is04_reg_utils.compare_api_version(api["version"], "v2.0") < 0:
            source_json = deepcopy(self.test_data["source"])
            if self.is04_reg_utils.compare_api_version(api["version"], "v1.2") < 0:
                source_json = self.downgrade_resource("source", source_json, self.apis[REG_API_KEY]["version"])

            valid, r = self.do_request("POST", self.reg_url + "resource", data={"type": "source",
                                                                                "data": source_json})

            if not valid:
                return test.FAIL("Registration API did not respond as expected")
            elif r.status_code == 201:
                return test.PASS()
            else:
                return test.FAIL("Registration API returned an unexpected response: {} {}"
                                 .format(r.status_code, r.text))
        else:
            return test.FAIL("Version > 1 not supported yet.")

    @test_depends
    def test_08(self):
        """Registration API rejects an invalid Source resource with a 400 HTTP code"""

        test = Test("Registration API rejects an invalid Source resource with a 400 HTTP code")

        bad_json = {"notasource": True}
        return self.do_400_check(test, "source", bad_json)

    @test_depends
    def test_09(self):
        """Registration API accepts and stores a valid Flow resource"""

        test = Test("Registration API accepts and stores a valid Flow resource")

        api = self.apis[REG_API_KEY]
        if self.is04_reg_utils.compare_api_version(api["version"], "v2.0") < 0:
            flow_json = deepcopy(self.test_data["flow"])

            if self.is04_reg_utils.compare_api_version(api["version"], "v1.2") < 0:
                flow_json = self.downgrade_resource("flow", flow_json, self.apis[REG_API_KEY]["version"])
            valid, r = self.do_request("POST", self.reg_url + "resource", data={"type": "flow",
                                                                                "data": flow_json})

            if not valid:
                return test.FAIL("Registration API did not respond as expected")
            elif r.status_code == 201:
                return test.PASS()
            else:
                return test.FAIL("Registration API returned an unexpected response: {} {}"
                                 .format(r.status_code, r.text))
        else:
            return test.FAIL("Version > 1 not supported yet.")

    @test_depends
    def test_10(self):
        """Registration API rejects an invalid Flow resource with a 400 HTTP code"""

        test = Test("Registration API rejects an invalid Flow resource with a 400 HTTP code")

        bad_json = {"notaflow": True}
        return self.do_400_check(test, "flow", bad_json)

    @test_depends
    def test_11(self):
        """Registration API accepts and stores a valid Sender resource"""

        test = Test("Registration API accepts and stores a valid Sender resource")

        api = self.apis[REG_API_KEY]
        if self.is04_reg_utils.compare_api_version(api["version"], "v2.0") < 0:
            sender_json = deepcopy(self.test_data["sender"])
            if self.is04_reg_utils.compare_api_version(api["version"], "v1.2") < 0:
                sender_json = self.downgrade_resource("sender", sender_json, self.apis[REG_API_KEY]["version"])
            valid, r = self.do_request("POST", self.reg_url + "resource", data={"type": "sender",
                                                                                "data": sender_json})

            if not valid:
                return test.FAIL("Registration API did not respond as expected")
            elif r.status_code == 201:
                return test.PASS()
            else:
                return test.FAIL("Registration API returned an unexpected response: {} {}"
                                 .format(r.status_code, r.text))
        else:
            return test.FAIL("Version > 1 not supported yet.")

    @test_depends
    def test_12(self):
        """Registration API rejects an invalid Sender resource with a 400 HTTP code"""

        test = Test("Registration API rejects an invalid Sender resource with a 400 HTTP code")

        bad_json = {"notasender": True}
        return self.do_400_check(test, "sender", bad_json)

    @test_depends
    def test_13(self):
        """Registration API accepts and stores a valid Receiver resource"""

        test = Test("Registration API accepts and stores a valid Receiver resource")

        api = self.apis[REG_API_KEY]
        if self.is04_reg_utils.compare_api_version(api["version"], "v2.0") < 0:
            receiver_json = deepcopy(self.test_data["receiver"])
            if self.is04_reg_utils.compare_api_version(api["version"], "v1.2") < 0:
                receiver_json = self.downgrade_resource("receiver", receiver_json, self.apis[REG_API_KEY]["version"])
            valid, r = self.do_request("POST", self.reg_url + "resource", data={"type": "receiver",
                                                                                "data": receiver_json})

            if not valid:
                return test.FAIL("Registration API did not respond as expected")
            elif r.status_code == 201:
                return test.PASS()
            else:
                return test.FAIL("Registration API returned an unexpected response: {} {}"
                                 .format(r.status_code, r.text))
        else:
            return test.FAIL("Version > 1 not supported yet.")

    @test_depends
    def test_14(self):
        """Registration API rejects an invalid Receiver resource with a 400 HTTP code"""

        test = Test("Registration API rejects an invalid Receiver resource with a 400 HTTP code")

        bad_json = {"notareceiver": True}
        return self.do_400_check(test, "receiver", bad_json)

    @test_depends
    def test_15(self):
        """Updating Node resource results in 200"""
        test = Test("Registration API responds with 200 HTTP code on updating an registered Node")

        api = self.apis[REG_API_KEY]
        if self.is04_reg_utils.compare_api_version(api["version"], "v2.0") < 0:
            node_json = deepcopy(self.test_data["node"])
            if self.is04_reg_utils.compare_api_version(api["version"], "v1.2") < 0:
                node_json = self.downgrade_resource("node", node_json, self.apis[REG_API_KEY]["version"])
            self.bump_resource_version(node_json)

            valid, r = self.do_request("POST", self.reg_url + "resource", data={"type": "node", "data": node_json})

            if not valid:
                return test.FAIL("Registration API did not respond as expected")
            elif r.status_code == 201:
                return test.FAIL("Registration API returned wrong HTTP code.")
            elif r.status_code == 200:
                return test.PASS()
            else:
                return test.FAIL("Registration API returned an unexpected response: {} {}"
                                 .format(r.status_code, r.text))

        else:
            return test.FAIL("Version > 1 not supported yet.")

    @test_depends
    def test_16(self):
        """Updating Device resource results in 200"""
        test = Test("Registration API responds with 200 HTTP code on updating an registered Device")

        api = self.apis[REG_API_KEY]
        if self.is04_reg_utils.compare_api_version(api["version"], "v2.0") < 0:
            device_json = deepcopy(self.test_data["device"])

            if self.is04_reg_utils.compare_api_version(api["version"], "v1.2") < 0:
                device_json = self.downgrade_resource("device", device_json, self.apis[REG_API_KEY]["version"])

            self.bump_resource_version(device_json)

            valid, r = self.do_request("POST", self.reg_url + "resource", data={"type": "device",
                                                                                "data": device_json})

            if not valid:
                return test.FAIL("Registration API did not respond as expected")
            elif r.status_code == 201:
                return test.FAIL("Registration API returned wrong HTTP code.")
            elif r.status_code == 200:
                return test.PASS()
            else:
                return test.FAIL("Registration API returned an unexpected response: {} {}".format(r.status_code,
                                                                                                  r.text))

        else:
            return test.FAIL("Version > 1 not supported yet.")

    @test_depends
    def test_17(self):
        """Updating Source resource results in 200"""
        test = Test("Registration API responds with 200 HTTP code on updating an registered Source")

        api = self.apis[REG_API_KEY]
        if self.is04_reg_utils.compare_api_version(api["version"], "v2.0") < 0:
            source_json = deepcopy(self.test_data["source"])
            if self.is04_reg_utils.compare_api_version(api["version"], "v1.2") < 0:
                source_json = self.downgrade_resource("source", source_json, self.apis[REG_API_KEY]["version"])

            self.bump_resource_version(source_json)

            valid, r = self.do_request("POST", self.reg_url + "resource", data={"type": "source",
                                                                                "data": source_json})

            if not valid:
                return test.FAIL("Registration API did not respond as expected")
            elif r.status_code == 201:
                return test.FAIL("Registration API returned wrong HTTP code.")
            elif r.status_code == 200:
                return test.PASS()
            else:
                return test.FAIL("Registration API returned an unexpected response: {} {}"
                                 .format(r.status_code, r.text))

        else:
            return test.FAIL("Version > 1 not supported yet.")

    @test_depends
    def test_18(self):
        """Updating Flow resource results in 200"""
        test = Test("Registration API responds with 200 HTTP code on updating an registered Flow")

        api = self.apis[REG_API_KEY]
        if self.is04_reg_utils.compare_api_version(api["version"], "v2.0") < 0:
            flow_json = deepcopy(self.test_data["flow"])

            if self.is04_reg_utils.compare_api_version(api["version"], "v1.2") < 0:
                flow_json = self.downgrade_resource("flow", flow_json, self.apis[REG_API_KEY]["version"])

            self.bump_resource_version(flow_json)

            valid, r = self.do_request("POST", self.reg_url + "resource", data={"type": "flow",
                                                                                "data": flow_json})

            if not valid:
                return test.FAIL("Registration API did not respond as expected")
            elif r.status_code == 201:
                return test.FAIL("Registration API returned wrong HTTP code.")
            elif r.status_code == 200:
                return test.PASS()
            else:
                return test.FAIL("Registration API returned an unexpected response: {} {}"
                                 .format(r.status_code, r.text))

        else:
            return test.FAIL("Version > 1 not supported yet.")

    @test_depends
    def test_19(self):
        """Updating Sender resource results in 200"""
        test = Test("Registration API responds with 200 HTTP code on updating an registered Sender")

        api = self.apis[REG_API_KEY]
        if self.is04_reg_utils.compare_api_version(api["version"], "v2.0") < 0:
            sender_json = deepcopy(self.test_data["sender"])
            if self.is04_reg_utils.compare_api_version(api["version"], "v1.2") < 0:
                sender_json = self.downgrade_resource("sender", sender_json, self.apis[REG_API_KEY]["version"])

            self.bump_resource_version(sender_json)

            valid, r = self.do_request("POST", self.reg_url + "resource", data={"type": "sender",
                                                                                "data": sender_json})

            if not valid:
                return test.FAIL("Registration API did not respond as expected")
            elif r.status_code == 201:
                return test.FAIL("Registration API returned wrong HTTP code.")
            elif r.status_code == 200:
                return test.PASS()
            else:
                return test.FAIL("Registration API returned an unexpected response: {} {}"
                                 .format(r.status_code, r.text))

        else:
            return test.FAIL("Version > 1 not supported yet.")

    @test_depends
    def test_20(self):
        """Updating Receiver resource results in 200"""
        test = Test("Registration API responds with 200 HTTP code on updating an registered Receiver")

        api = self.apis[REG_API_KEY]
        if self.is04_reg_utils.compare_api_version(api["version"], "v2.0") < 0:
            receiver_json = deepcopy(self.test_data["receiver"])
            if self.is04_reg_utils.compare_api_version(api["version"], "v1.2") < 0:
                receiver_json = self.downgrade_resource("receiver", receiver_json,
                                                        self.apis[REG_API_KEY]["version"])

            valid, r = self.do_request("POST", self.reg_url + "resource", data={"type": "receiver",
                                                                                "data": receiver_json})
            self.bump_resource_version(receiver_json)

            if not valid:
                return test.FAIL("Registration API did not respond as expected")
            elif r.status_code == 201:
                return test.FAIL("Registration API returned wrong HTTP code.")
            elif r.status_code == 200:
                return test.PASS()
            else:
                return test.FAIL("Registration API returned an unexpected response: {} {}"
                                 .format(r.status_code, r.text))
        else:
            return test.FAIL("Version > 1 not supported yet.")

    def test_21(self):
        """Query API implements pagination"""

        test = Test("Query API implements pagination")

        if self.apis[QUERY_API_KEY]["version"] == "v1.0":
            return test.NA("This test does not apply to v1.0")

<<<<<<< HEAD
        # Initial /nodes Request
        # Check all required response headers are present

        valid, r = self.do_request("GET", self.query_url + "nodes")
        if not valid:
            return test.FAIL("Query API failed to respond to query")

        PAGING_HEADERS = ('Link', 'X-Paging-Limit', 'X-Paging-Since', 'X-Paging-Until')

        paging_headers = {k: r.headers[k] for k in PAGING_HEADERS if k in r.headers}
        if (len(paging_headers) == 0):
            return test.OPTIONAL("Query API response did not include any pagination headers. Query APIs should support pagination for scalability.")
        elif (len(paging_headers) != len(PAGING_HEADERS)):
            return test.FAIL("Query API response did not include all pagination headers, only: {}".format(list(paging_headers.keys())))

        api = self.apis[REG_API_KEY]
        if self.is04_reg_utils.compare_api_version(api["version"], "v2.0") >= 0:
            return test.FAIL("Version > 1 not supported yet.")

        # Post a Node and some Devices for the following pagination tests

        node_id = str(uuid.uuid4())
        node_data = deepcopy(self.test_data["node"])
        node_data["description"]  = "test_21"

        node_data["id"] = node_id
        self.bump_resource_version(node_data)
        valid, r = self.do_request("POST", self.reg_url + "resource", data={"type": "node",
                                                                            "data": node_data})
        if not valid:
            return test.FAIL("Cannot POST sample data. Cannot execute test: {}".format(r))
        elif r.status_code != 201:
            return test.FAIL("Cannot POST sample data. Cannot execute test: {} {}"
                                .format(r.status_code, r.text))

        device_ids = []

        device_data = deepcopy(self.test_data["device"])
        device_data["description"]  = "test_21"

        for _ in range(10):
            device_ids.append(str(uuid.uuid4()))

            device_data["id"] = device_ids[-1]
            device_data["node_id"] = node_id
            self.bump_resource_version(device_data)
            valid, r = self.do_request("POST", self.reg_url + "resource", data={"type": "device",
                                                                                "data": device_data})
            if not valid:
                return test.FAIL("Cannot POST sample data. Cannot execute test: {}".format(r))
            elif r.status_code != 201:
                return test.FAIL("Cannot POST sample data. Cannot execute test: {} {}"
                                    .format(r.status_code, r.text))

        # Check the most recently POSTed resource is at the top of the initial page of results

        try:
            valid, r = self.do_request("GET", self.query_url + "devices")
            if not valid:
                return test.FAIL("Query API failed to respond to query")
            elif len(r.json()) == 0 or r.json()[0]["id"] != device_ids[-1]:
                return test.FAIL("Query API did not return the expected device first.")
        except json.decoder.JSONDecodeError:
            return test.FAIL("Non-JSON response returned")

        # From here on, use basic query syntax to limit the returned resources to the ones POSTed by this test

        query_string = "?description=test_21"

        try:
            valid, r = self.do_request("GET", self.query_url + "devices" + query_string)
            if not valid:
                return test.FAIL("Query API failed to respond to query: {}".format(query_string))
            elif len(r.json()) == 0 or r.json()[0]["id"] != device_ids[-1]:
                return test.FAIL("Query API did not return the expected device first in response to query: {}".format(query_string))
        except json.decoder.JSONDecodeError:
            return test.FAIL("Non-JSON response returned")

        # Check paging.limit restricts the response to the specified number of results

        # Use a small value, since implementations may specify their own default and maximum for the limit
        paging_limit = "&paging.limit=3"
        initial_page_ids = device_ids[:-4:-1]

        try:
            valid, r = self.do_request("GET", self.query_url + "devices" + query_string + paging_limit)
            if not valid:
                return test.FAIL("Query API failed to respond to query: {}".format(query_string))
            elif initial_page_ids != [ device["id"] for device in r.json() ]:
                return test.FAIL("Query API did not return the expected devices in response to query: {}".format(query_string + paging_limit))

            # Check response headers

            # TO DO!

        except json.decoder.JSONDecodeError:
            return test.FAIL("Non-JSON response returned")

        # MORE TO DO!

        return test.MANUAL(""This test is incomplete, but the implementation passed so far as it goes!")
=======
        return test.MANUAL("", "https://github.com/AMWA-TV/nmos/wiki/IS-04#registries-pagination")
>>>>>>> 3bdd1e56

    def test_22(self):
        """Query API implements downgrade queries"""

        test = Test("Query API implements downgrade queries")

        if self.apis[QUERY_API_KEY]["version"] == "v1.0":
            return test.NA("This test does not apply to v1.0")

        return test.MANUAL("", "https://github.com/AMWA-TV/nmos/wiki/IS-04#registries-downgrade-queries")

    def test_23(self):
        """Query API implements basic query parameters"""

        test = Test("Query API implements basic query parameters")

        try:
            valid, r = self.do_request("GET", self.query_url + "nodes")
            if not valid:
                return test.FAIL("Query API failed to respond to query")
            elif len(r.json()) == 0:
                return test.UNCLEAR("No Nodes found in registry. Test cannot proceed.")
        except json.decoder.JSONDecodeError:
            return test.FAIL("Non-JSON response returned")

        random_label = uuid.uuid4()
        query_string = "?label=" + str(random_label)
        valid, r = self.do_request("GET", self.query_url + "nodes" + query_string)
        if not valid:
            return test.FAIL("Query API failed to respond to query")
        elif len(r.json()) > 0:
            return test.FAIL("Query API returned more records than expected for query: {}".format(query_string))

        return test.PASS()

    def test_24(self):
        """Query API implements RQL"""

        test = Test("Query API implements RQL")

        if self.apis[QUERY_API_KEY]["version"] == "v1.0":
            return test.NA("This test does not apply to v1.0")

        try:
            valid, r = self.do_request("GET", self.query_url + "nodes")
            if not valid:
                return test.FAIL("Query API failed to respond to query")
            elif len(r.json()) == 0:
                return test.UNCLEAR("No Nodes found in registry. Test cannot proceed.")
        except json.decoder.JSONDecodeError:
            return test.FAIL("Non-JSON response returned")

        random_label = uuid.uuid4()
        query_string = "?query.rql=eq(label," + str(random_label) + ")"
        valid, r = self.do_request("GET", self.query_url + "nodes" + query_string)
        if not valid:
            return test.FAIL("Query API failed to respond to query")
        elif r.status_code == 501:
            return test.OPTIONAL("Query API signalled that it does not support RQL queries. This may be important for "
                                 "scalability.",
                                 "https://github.com/AMWA-TV/nmos/wiki/IS-04#registries-resource-query-language-rql")
        elif len(r.json()) > 0:
            return test.FAIL("Query API returned more records than expected for query: {}".format(query_string))

        return test.PASS()

    def test_25(self):
        """Query API implements ancestry queries"""

        test = Test("Query API implements ancestry queries")

        if self.apis[QUERY_API_KEY]["version"] == "v1.0":
            return test.NA("This test does not apply to v1.0")

        try:
            valid, r = self.do_request("GET", self.query_url + "sources")
            if not valid:
                return test.FAIL("Query API failed to respond to query")
            elif len(r.json()) == 0:
                return test.UNCLEAR("No Sources found in registry. Test cannot proceed.")
        except json.decoder.JSONDecodeError:
            return test.FAIL("Non-JSON response returned")

        random_label = uuid.uuid4()
        query_string = "?query.ancestry_id=" + str(random_label) + "&query.ancestry_type=children"
        valid, r = self.do_request("GET", self.query_url + "sources" + query_string)
        if not valid:
            return test.FAIL("Query API failed to respond to query")
        elif r.status_code == 501:
            return test.OPTIONAL("Query API signalled that it does not support ancestry queries.",
                                 "https://github.com/AMWA-TV/nmos/wiki/IS-04#registries-ancestry-queries")
        elif len(r.json()) > 0:
            return test.FAIL("Query API returned more records than expected for query: {}".format(query_string))

        return test.PASS()

    def test_26(self):
        """Posting resource without parent results in 400"""
        test = Test("Registration API responds with 400 HTTP code on posting a resource without parent")

        api = self.apis[REG_API_KEY]

        resources = ["device", "source", "flow", "sender", "receiver"]
        if self.is04_reg_utils.compare_api_version(api["version"], "v2.0") < 0:
            for curr_resource in resources:
                resource_json = deepcopy(self.test_data[curr_resource])
                if self.is04_reg_utils.compare_api_version(api["version"], "v1.2") < 0:
                    resource_json = self.downgrade_resource(curr_resource, resource_json,
                                                            self.apis[REG_API_KEY]["version"])

                resource_json["id"] = str(uuid.uuid4())

                # Set random uuid for parent (depending on resource type and version)
                if curr_resource == "device":
                    resource_json["node_id"] = str(uuid.uuid4())
                elif curr_resource == "flow":
                    if self.is04_reg_utils.compare_api_version(api["version"], "v1.0") > 0:
                        resource_json["device_id"] = str(uuid.uuid4())
                    resource_json["source_id"] = str(uuid.uuid4())
                else:
                    resource_json["device_id"] = str(uuid.uuid4())

                valid, r = self.do_request("POST", self.reg_url + "resource", data={"type": curr_resource,
                                                                                    "data": resource_json})

                if not valid:
                    return test.FAIL("Registration API did not respond as expected")
                elif r.status_code == 200 or r.status_code == 201:
                    return test.FAIL("Registration API returned wrong HTTP code.")
                elif r.status_code == 400:
                    pass
                else:
                    return test.FAIL(
                        "Registration API returned an unexpected response: {} {}".format(r.status_code, r.text))

            return test.PASS()

        else:
            return test.FAIL("Version > 1 not supported yet.")

    @test_depends
    def test_27(self):
        """Node and sub-resources should be removed after a timeout because of missing heartbeats"""
        test = Test("Registration API cleans up Nodes and their sub-resources when a heartbeat doesn’t occur for "
                    "the duration of a fixed timeout period")

        api = self.apis[REG_API_KEY]

        if self.is04_reg_utils.compare_api_version(api["version"], "v2.0") < 0:
            resources = ["node", "device", "source", "flow", "sender", "receiver"]

            # Check if all resources are registered
            for resource in resources:
                resource_json = deepcopy(self.test_data[resource])
                curr_id = resource_json["id"]

                valid, r = self.do_request("GET", self.query_url + "{}s/{}".format(resource, curr_id))
                if not valid or r.status_code != 200:
                    return test.FAIL("Cannot execute test, as expected resources are not registered")

            # Wait for garbage collection
            sleep(GARBAGE_COLLECTION_TIMEOUT + 0.5)

            # Verify all resources are removed
            for resource in resources:
                resource_json = deepcopy(self.test_data[resource])
                curr_id = resource_json["id"]

                valid, r = self.do_request("GET", self.query_url + "{}s/{}".format(resource, curr_id))
                if valid:
                    if r.status_code != 404:
                        return test.FAIL("Query API returned not 404 on a resource which should have been "
                                         "removed due to missing heartbeats")
                else:
                    return test.FAIL("Query API returned an unexpected response: {} {}".format(r.status_code, r.text))
            return test.PASS()
        else:
            return test.FAIL("Version > 1 not supported yet.")

    def test_28(self):
        """Child-resources of a Node which unregistered it's resources in an incorrect order must be removed by
        the registry"""
        test = Test("Registry removes stale child-resources of an incorrectly unregistered Node")

        api = self.apis[REG_API_KEY]

        if self.is04_reg_utils.compare_api_version(api["version"], "v2.0") < 0:
            resources = ["node", "device", "source", "flow", "sender", "receiver"]

            # Post all resources
            for resource in resources:
                resource_json = deepcopy(self.test_data[resource])
                if self.is04_reg_utils.compare_api_version(api["version"], "v1.2") < 0:
                    resource_json = self.downgrade_resource(resource, resource_json,
                                                            self.apis[REG_API_KEY]["version"])

                valid, r = self.do_request("POST", self.reg_url + "resource", data={"type": resource,
                                                                                    "data": resource_json})
                if not valid:
                    return test.FAIL("Registration API did not respond as expected")
                elif r.status_code == 200 or r.status_code == 201:
                    pass
                else:
                    return test.FAIL(
                        "Registration API returned an unexpected response: {} {}".format(r.status_code, r.text))

            # Remove Node
            valid, r = self.do_request("DELETE", self.reg_url + "resource/nodes/{}"
                                       .format(self.test_data["node"]["id"]))
            if not valid:
                return test.FAIL("Registration API did not respond as expected: Cannot delete Node: {}"
                                 .format(r))
            elif r.status_code != 204:
                return test.FAIL("Registration API did not respond as expected: Cannot delete Node: {} {}"
                                 .format(r.status_code, r.text))

            # Check if node and all child_resources are removed
            for resource in resources:
                valid, r = self.do_request("GET", self.query_url + "{}s/{}".format(resource,
                                                                                   self.test_data[resource]["id"]))
                if valid:
                    if r.status_code != 404:
                        return test.FAIL("Query API returned not 404 on a resource which should have been "
                                         "removed because parent resource was deleted")
                else:
                    return test.FAIL("Query API returned an unexpected response: {} {}".format(r.status_code, r.text))
            return test.PASS()
        else:
            return test.FAIL("Version > 1 not supported yet.")

    def test_29(self):
        """Query API supports websocket subscription request"""
        test = Test("Query API supports request of a websocket subscription")

        api = self.apis[REG_API_KEY]

        if self.is04_reg_utils.compare_api_version(api["version"], "v2.0") < 0:
            sub_json = deepcopy(self.subscription_data)
            if self.is04_reg_utils.compare_api_version(api["version"], "v1.2") < 0:
                sub_json = self.downgrade_resource("subscription", sub_json, self.apis[REG_API_KEY]["version"])

            valid, r = self.do_request("POST", "{}subscriptions".format(self.query_url), data=sub_json)
            if not valid:
                return test.FAIL("Query API did not respond as expected")
            elif r.status_code == 200 or r.status_code == 201:
                # Test if subscription is available
                sub_id = r.json()["id"]
                valid, r = self.do_request("GET", "{}subscriptions/{}".format(self.query_url, sub_id))
                if not valid:
                    return test.FAIL("Query API did not respond as expected")
                elif r.status_code == 200:
                    return test.PASS()
                else:
                    return test.FAIL("Query API does not provide requested subscription: {} {}"
                                     .format(r.status_code, r.text))
            else:
                return test.FAIL("Query API returned an unexpected response: {} {}".format(r.status_code, r.text))
        else:
            return test.FAIL("Version > 1 not supported yet.")

    def test_30(self):
        """Registration API accepts heartbeat requests for a Node held in the registry"""
        test = Test("Registration API accepts heartbeat requests for a Node held in the registry")

        api = self.apis[REG_API_KEY]
        if self.is04_reg_utils.compare_api_version(api["version"], "v2.0") < 0:
            node_json = deepcopy(self.test_data["node"])
            if self.is04_reg_utils.compare_api_version(api["version"], "v1.2") < 0:
                node_json = self.downgrade_resource("node", node_json, self.apis[REG_API_KEY]["version"])

            # Post Node
            valid, r = self.do_request("POST", self.reg_url + "resource", data={"type": "node", "data": node_json})

            if not valid:
                return test.FAIL("Registration API did not respond as expected")
            elif r.status_code == 200 or r.status_code == 201:
                pass
            else:
                return test.FAIL("Registration API returned an unexpected response: {} {}"
                                 .format(r.status_code, r.text))

            # Post heartbeat
            valid, r = self.do_request("POST", "{}health/nodes/{}".format(self.reg_url, node_json["id"]))
            if not valid:
                return test.FAIL("Registration API did not respond as expected")
            elif r.status_code == 200:
                return test.PASS()
            else:
                return test.FAIL("Registration API returned an unexpected response: {} {}"
                                 .format(r.status_code, r.text))
        else:
            return test.FAIL("Version > 1 not supported yet.")

    def test_31(self):
        """Query API sends correct websocket event messages for UNCHANGED (SYNC), ADDED, MODIFIED and REMOVED"""

        test = Test("Query API sends correct websocket event messages for UNCHANGED (SYNC), ADDED, MODIFIED "
                    "and REMOVED")
        api = self.apis[QUERY_API_KEY]
        if self.is04_reg_utils.compare_api_version(api["version"], "v2.0") < 0:

            # Check for clean state // delete resources if needed
            valid, r = self.do_request("GET", "{}nodes/{}".format(self.query_url, self.test_data["node"]["id"]))
            if not valid:
                return test.FAIL("Query API returned an unexpected response: {}".format(r))
            else:
                if r.status_code == 200:
                    # Delete resource
                    valid_delete, r_delete = self.do_request("DELETE", "{}resource/nodes/{}"
                                                             .format(self.reg_url,
                                                                     self.test_data["node"]["id"]))
                    if not valid_delete:
                        return test.FAIL("Registration API returned an unexpected response: {}".format(r_delete))
                    else:
                        if r_delete.status_code != 204:
                            return test.FAIL("Cannot delete resources. Cannot execute test: {} {}"
                                             .format(r_delete.status_code, r_delete.text))
                        else:
                            # Verify all other resources are not available
                            remaining_resources = ["device", "flow", "source", "sender", "receiver"]
                            for curr_resource in remaining_resources:
                                v, r_resource_deleted = self.do_request("GET", "{}{}s/{}"
                                                                        .format(self.query_url,
                                                                                curr_resource,
                                                                                self.test_data[curr_resource]["id"]))
                                if not v:
                                    return test.FAIL("Query API returned an unexpected response: {}. Cannot execute "
                                                     "test.".format(r_resource_deleted))
                                elif r_resource_deleted.status_code != 404:
                                    return test.FAIL("Query API returned an unexpected response: {} {}. Cannot execute "
                                                     "test.".format(r_resource_deleted.status_code,
                                                                    r_resource_deleted.text))
                elif r.status_code == 404:
                    pass
                else:
                    return test.FAIL(
                        "Query API returned an unexpected response: {} {}. Cannot execute test.".format(r.status_code,
                                                                                                        r.text))

            # Request websocket subscription / ws_href on resource topic
            test_data = deepcopy(self.test_data)

            websockets = dict()
            resources_to_post = ["node", "device", "source", "flow", "sender", "receiver"]

            for resource in resources_to_post:
                sub_json = deepcopy(self.subscription_data)
                sub_json["resource_path"] = "/{}s".format(resource)
                valid, r = self.do_request("POST", "{}subscriptions".format(self.query_url), data=sub_json)

                if not valid:
                    return test.FAIL("Query API returned an unexpected response: {}".format(r))
                else:
                    if r.status_code == 200 or r.status_code == 201:
                        websockets[resource] = WebsocketWorker(r.json()["ws_href"])
                    else:
                        return test.FAIL("Cannot request websocket subscriptions. Cannot execute test: {} {}"
                                         .format(r.status_code, r.text))

            # Post sample data
            for resource in resources_to_post:
                valid, r = self.do_request("POST", self.reg_url + "resource", data={"type": resource,
                                                                                    "data": test_data[resource]})
                if not valid:
                    return test.FAIL("Cannot POST sample data. Cannot execute test: {}".format(r))
                elif r.status_code != 201:
                    return test.FAIL("Cannot POST sample data. Cannot execute test: {} {}"
                                     .format(r.status_code, r.text))

            # Verify if corresponding message received via websocket: UNCHANGED (SYNC)

            # Load schema
            if self.is04_reg_utils.compare_api_version(api["version"], "v1.0") == 0:
                schema = load_resolved_schema(self.apis[QUERY_API_KEY]["spec_path"],
                                              "queryapi-v1.0-subscriptions-websocket.json")
            else:
                schema = load_resolved_schema(self.apis[QUERY_API_KEY]["spec_path"],
                                              "queryapi-subscriptions-websocket.json")

            for resource, resource_data in test_data.items():
                websockets[resource].start()
                sleep(0.5)
                if websockets[resource].did_error_occur():
                    return test.FAIL("Error opening websocket: {}".format(websockets[resource].get_error_message()))

                received_messages = websockets[resource].get_messages()

                # Validate received data against schema
                for message in received_messages:
                    try:
                        Draft4Validator(schema).validate(json.loads(message))
                    except ValidationError as e:
                        return test.FAIL("Received event message is invalid: {}".format(str(e)))

                # Verify data inside messages
                grain_data = list()

                for curr_msg in received_messages:
                    json_msg = json.loads(curr_msg)
                    grain_data.extend(json_msg["grain"]["data"])

                found_data_set = False
                for curr_data in grain_data:
                    pre_data = json.dumps(curr_data["pre"], sort_keys=True)
                    post_data = json.dumps(curr_data["post"], sort_keys=True)
                    sorted_resource_data = json.dumps(resource_data, sort_keys=True)

                    if pre_data == sorted_resource_data:
                        if post_data == sorted_resource_data:
                            found_data_set = True

                if not found_data_set:
                    return test.FAIL("Did not found expected data set in websocket UNCHANGED (SYNC) message for '{}'"
                                     .format(resource))

            # Verify if corresponding message received via websocket: MODIFIED
            old_resource_data = deepcopy(test_data)  # Backup old resource data for later comparison
            for resource, resource_data in test_data.items():
                # Update resource
                self.bump_resource_version(resource_data)
                valid, r = self.do_request("POST", self.reg_url + "resource", data={"type": resource,
                                                                                    "data": resource_data})
                if not valid:
                    return test.FAIL("Cannot update sample data. Cannot execute test: {}".format(r))
                elif r.status_code != 200:
                    return test.FAIL("Cannot update sample data. Cannot execute test: {} {}"
                                     .format(r.status_code, r.text))

            sleep(1)

            for resource, resource_data in test_data.items():
                received_messages = websockets[resource].get_messages()

                # Validate received data against schema
                for message in received_messages:
                    try:
                        Draft4Validator(schema).validate(json.loads(message))
                    except ValidationError as e:
                        return test.FAIL("Received event message is invalid: {}".format(str(e)))

                # Verify data inside messages
                grain_data = list()

                for curr_msg in received_messages:
                    json_msg = json.loads(curr_msg)
                    grain_data.extend(json_msg["grain"]["data"])

                found_data_set = False
                for curr_data in grain_data:
                    pre_data = json.dumps(curr_data["pre"], sort_keys=True)
                    post_data = json.dumps(curr_data["post"], sort_keys=True)
                    sorted_resource_data = json.dumps(resource_data, sort_keys=True)
                    sorted_old_resource_data = json.dumps(old_resource_data[resource], sort_keys=True)

                    if pre_data == sorted_old_resource_data:
                        if post_data == sorted_resource_data:
                            found_data_set = True

                if not found_data_set:
                    return test.FAIL("Did not found expected data set in websocket MODIFIED message for '{}'"
                                     .format(resource))

            # Verify if corresponding message received via websocket: REMOVED
            reversed_resource_list = deepcopy(resources_to_post)
            reversed_resource_list.reverse()
            for resource in reversed_resource_list:
                valid, r = self.do_request("DELETE", self.reg_url + "resource/{}s/{}".format(resource,
                                                                                             test_data[resource]["id"]))
                if not valid:
                    return test.FAIL("Registration API did not respond as expected: Cannot delete {}: {}"
                                     .format(resource, r))
                elif r.status_code != 204:
                    return test.FAIL("Registration API did not respond as expected: Cannot delete {}: {} {}"
                                     .format(resource, r.status_code, r.text))

            sleep(1)
            for resource, resource_data in test_data.items():
                received_messages = websockets[resource].get_messages()

                # Validate received data against schema
                for message in received_messages:
                    try:
                        Draft4Validator(schema).validate(json.loads(message))
                    except ValidationError as e:
                        return test.FAIL("Received event message is invalid: {}".format(str(e)))

                # Verify data inside messages
                grain_data = list()

                for curr_msg in received_messages:
                    json_msg = json.loads(curr_msg)
                    grain_data.extend(json_msg["grain"]["data"])

                found_data_set = False
                for curr_data in grain_data:
                    pre_data = json.dumps(curr_data["pre"], sort_keys=True)
                    sorted_resource_data = json.dumps(resource_data, sort_keys=True)

                    if pre_data == sorted_resource_data:
                        if "post" not in curr_data:
                            found_data_set = True

                if not found_data_set:
                    return test.FAIL("Did not found expected data set in websocket REMOVED message for '{}'"
                                     .format(resource))

            # Verify if corresponding message received via Websocket: ADDED
            # Post sample data again
            for resource in resources_to_post:
                # Update resource
                self.bump_resource_version(test_data[resource])
                valid, r = self.do_request("POST", self.reg_url + "resource", data={"type": resource,
                                                                                    "data": test_data[resource]})
                if not valid:
                    return test.FAIL("Cannot POST sample data. Cannot execute test: {}".format(r))
                elif r.status_code != 201:
                    return test.FAIL("Cannot POST sample data. Cannot execute test: {} {}"
                                     .format(r.status_code, r.text))

            sleep(1)
            for resource, resource_data in test_data.items():
                received_messages = websockets[resource].get_messages()

                # Validate received data against schema
                for message in received_messages:
                    try:
                        Draft4Validator(schema).validate(json.loads(message))
                    except ValidationError as e:
                        return test.FAIL("Received event message is invalid: {}".format(str(e)))

                grain_data = list()
                # Verify data inside messages
                for curr_msg in received_messages:
                    json_msg = json.loads(curr_msg)
                    grain_data.extend(json_msg["grain"]["data"])

                found_data_set = False
                for curr_data in grain_data:
                    post_data = json.dumps(curr_data["post"], sort_keys=True)
                    sorted_resource_data = json.dumps(resource_data, sort_keys=True)

                    if post_data == sorted_resource_data:
                        if "pre" not in curr_data:
                            found_data_set = True

                if not found_data_set:
                    return test.FAIL("Did not found expected data set in websocket ADDED message for '{}'"
                                     .format(resource))

                    # Tear down
            for k, v in websockets.items():
                v.close()

            return test.PASS()
        else:
            return test.FAIL("Version > 1 not supported yet.")

    def load_resource_data(self):
        """Loads test data from files"""
        result_data = dict()
        resources = ["node", "device", "source", "flow", "sender", "receiver"]
        for resource in resources:
            with open("test_data/IS0402/v1.2_{}.json".format(resource)) as resource_data:
                resource_json = json.load(resource_data)
                if self.is04_reg_utils.compare_api_version(self.apis[REG_API_KEY]["version"], "v1.2") < 0:
                    resource_json = self.downgrade_resource(resource, resource_json,
                                                            self.apis[REG_API_KEY]["version"])

                result_data[resource] = resource_json
        return result_data

    def load_subscription_request_data(self):
        """Loads subscription request data"""
        with open("test_data/IS0402/subscriptions_request.json") as resource_data:
            resource_json = json.load(resource_data)
            if self.is04_reg_utils.compare_api_version(self.apis[QUERY_API_KEY]["version"], "v1.2") < 0:
                return self.downgrade_resource("subscription", resource_json, self.apis[QUERY_API_KEY]["version"])
            return resource_json

    def do_400_check(self, test, resource_type, data):
        valid, r = self.do_request("POST", self.reg_url + "resource", data={"type": resource_type, "data": data})

        if not valid:
            return test.FAIL(r)

        if r.status_code != 400:
            return test.FAIL("Registration API returned a {} code for an invalid registration".format(r.status_code))

        schema = self.get_schema(REG_API_KEY, "POST", "/resource", 400)
        valid, message = self.check_response(REG_API_KEY, schema, "POST", r)

        if valid:
            return test.PASS()
        else:
            return test.FAIL(message)

    def downgrade_resource(self, resource_type, data, requested_version):
        """Downgrades given resource data to requested version"""
        version_major, version_minor = [int(x) for x in requested_version[1:].split(".")]

        if version_major == 1:
            if resource_type == "node":
                if version_minor <= 1:
                    keys_to_remove = [
                        "interfaces"
                    ]
                    for key in keys_to_remove:
                        if key in data:
                            del data[key]
                if version_minor == 0:
                    keys_to_remove = [
                        "api",
                        "clocks",
                        "description",
                        "tags"
                    ]
                    for key in keys_to_remove:
                        if key in data:
                            del data[key]
                return data

            elif resource_type == "device":
                if version_minor <= 1:
                    pass
                if version_minor == 0:
                    keys_to_remove = [
                        "controls",
                        "description",
                        "tags"
                    ]
                    for key in keys_to_remove:
                        if key in data:
                            del data[key]
                return data

            elif resource_type == "sender":
                if version_minor <= 1:
                    keys_to_remove = [
                        "caps",
                        "interface_bindings",
                        "subscription"
                    ]
                    for key in keys_to_remove:
                        if key in data:
                            del data[key]
                if version_minor == 0:
                    pass
                return data

            elif resource_type == "receiver":
                if version_minor <= 1:
                    keys_to_remove = [
                        "interface_bindings"
                    ]
                    for key in keys_to_remove:
                        if key in data:
                            del data[key]
                    if "subscription" in data and "active" in data["subscription"]:
                        del data["subscription"]["active"]
                if version_minor == 0:
                    pass
                return data

            elif resource_type == "source":
                if version_minor <= 1:
                    pass
                if version_minor == 0:
                    keys_to_remove = [
                        "channels",
                        "clock_name",
                        "grain_rate"
                    ]
                    for key in keys_to_remove:
                        if key in data:
                            del data[key]
                return data

            elif resource_type == "flow":
                if version_minor <= 1:
                    pass
                if version_minor == 0:
                    keys_to_remove = [
                        "bit_depth",
                        "colorspace",
                        "components",
                        "device_id",
                        "DID_SDID",
                        "frame_height",
                        "frame_width",
                        "grain_rate",
                        "interlace_mode",
                        "media_type",
                        "sample_rate",
                        "transfer_characteristic"
                    ]
                    for key in keys_to_remove:
                        if key in data:
                            del data[key]
                return data

            elif resource_type == "subscription":
                if version_minor <= 1:
                    pass
                if version_minor == 0:
                    keys_to_remove = [
                        "secure"
                    ]
                    for key in keys_to_remove:
                        if key in data:
                            del data[key]
                return data

        # Invalid request
        return None

    def bump_resource_version(self, resource):
        """Bump version timestamp of the given resource"""
        v = [int(i) for i in resource["version"].split(':')]
        v[1] += 1
        if v[1] == 1e9:
            v[0] += 1
            v[1] = 0
        resource["version"] = str(v[0]) + ':' + str(v[1])<|MERGE_RESOLUTION|>--- conflicted
+++ resolved
@@ -527,7 +527,6 @@
         if self.apis[QUERY_API_KEY]["version"] == "v1.0":
             return test.NA("This test does not apply to v1.0")
 
-<<<<<<< HEAD
         # Initial /nodes Request
         # Check all required response headers are present
 
@@ -628,10 +627,7 @@
 
         # MORE TO DO!
 
-        return test.MANUAL(""This test is incomplete, but the implementation passed so far as it goes!")
-=======
-        return test.MANUAL("", "https://github.com/AMWA-TV/nmos/wiki/IS-04#registries-pagination")
->>>>>>> 3bdd1e56
+        return test.MANUAL("This test is incomplete, but the implementation passed so far as it goes!", "https://github.com/AMWA-TV/nmos/wiki/IS-04#registries-pagination")
 
     def test_22(self):
         """Query API implements downgrade queries"""
