# Copyright (C) 2018 British Broadcasting Corporation
#
# Modifications Copyright 2018 Riedel Communications GmbH & Co. KG
#
# Licensed under the Apache License, Version 2.0 (the "License");
# you may not use this file except in compliance with the License.
# You may obtain a copy of the License at
#
#     http://www.apache.org/licenses/LICENSE-2.0
#
# Unless required by applicable law or agreed to in writing, software
# distributed under the License is distributed on an "AS IS" BASIS,
# WITHOUT WARRANTIES OR CONDITIONS OF ANY KIND, either express or implied.
# See the License for the specific language governing permissions and
# limitations under the License.

from time import sleep
import socket
import uuid
import json
from copy import deepcopy
from jsonschema import ValidationError, Draft4Validator
import re

from zeroconf_monkey import ServiceBrowser, Zeroconf
from MdnsListener import MdnsListener
from TestResult import Test
from GenericTest import GenericTest, NMOSTestException, test_depends
from IS04Utils import IS04Utils
from Config import GARBAGE_COLLECTION_TIMEOUT
from TestHelper import WebsocketWorker, load_resolved_schema

REG_API_KEY = "registration"
QUERY_API_KEY = "query"


class IS0402Test(GenericTest):
    """
    Runs IS-04-02-Test
    """
    def __init__(self, apis):
        # Don't auto-test /health/nodes/{nodeId} as it's impossible to automatically gather test data
        omit_paths = [
          "/health/nodes/{nodeId}"
        ]
        GenericTest.__init__(self, apis, omit_paths)
        self.reg_url = self.apis[REG_API_KEY]["url"]
        self.query_url = self.apis[QUERY_API_KEY]["url"]
        self.zc = None
        self.is04_reg_utils = IS04Utils(self.reg_url)
        self.is04_query_utils = IS04Utils(self.query_url)
        self.test_data = self.load_resource_data()
        self.subscription_data = self.load_subscription_request_data()

    def set_up_tests(self):
        self.zc = Zeroconf()
        self.zc_listener = MdnsListener(self.zc)

    def tear_down_tests(self):
        if self.zc:
            self.zc.close()
            self.zc = None

    def test_01(self):
        """Registration API advertises correctly via mDNS"""

        test = Test("Registration API advertises correctly via mDNS")

        service_type = "_nmos-registration._tcp.local."
        if self.is04_reg_utils.compare_api_version(self.apis[REG_API_KEY]["version"], "v1.3") >= 0:
            service_type = "_nmos-register._tcp.local."

        browser = ServiceBrowser(self.zc, service_type, self.zc_listener)
        sleep(2)
        serv_list = self.zc_listener.get_service_list()
        for api in serv_list:
            address = socket.inet_ntoa(api.address)
            port = api.port
            if "/{}:{}/".format(address, port) in self.reg_url:
                properties = self.convert_bytes(api.properties)
                if "pri" not in properties:
                    return test.FAIL("No 'pri' TXT record found in Registration API advertisement.")
                try:
                    priority = int(properties["pri"])
                    if priority < 0:
                        return test.FAIL("Priority ('pri') TXT record must be greater than zero.")
                    elif priority >= 100:
                        return test.WARNING("Priority ('pri') TXT record must be less than 100 for a production instance.")
                except Exception:
                    return test.FAIL("Priority ('pri') TXT record is not an integer.")

                # Other TXT records only came in for IS-04 v1.1+
                api = self.apis[REG_API_KEY]
                if self.is04_reg_utils.compare_api_version(api["version"], "v1.1") >= 0:
                    if "api_ver" not in properties:
                        return test.FAIL("No 'api_ver' TXT record found in Registration API advertisement.")
                    elif api["version"] not in properties["api_ver"].split(","):
                        return test.FAIL("Registry does not claim to support version under test.")

                    if "api_proto" not in properties:
                        return test.FAIL("No 'api_proto' TXT record found in Registration API advertisement.")
                    elif properties["api_proto"] == "https":
                        return test.MANUAL("API protocol is not advertised as 'http'. "
                                           "This test suite does not currently support 'https'.")
                    elif properties["api_proto"] != "http":
                        return test.FAIL("API protocol ('api_proto') TXT record is not 'http' or 'https'.")

                return test.PASS()
        return test.FAIL("No matching mDNS announcement found for Registration API.")

    def test_02(self):
        """Query API advertises correctly via mDNS"""

        test = Test("Query API advertises correctly via mDNS")

        browser = ServiceBrowser(self.zc, "_nmos-query._tcp.local.", self.zc_listener)
        sleep(2)
        serv_list = self.zc_listener.get_service_list()
        for api in serv_list:
            address = socket.inet_ntoa(api.address)
            port = api.port
            if "/{}:{}/".format(address, port) in self.query_url:
                properties = self.convert_bytes(api.properties)
                if "pri" not in properties:
                    return test.FAIL("No 'pri' TXT record found in Query API advertisement.")
                try:
                    priority = int(properties["pri"])
                    if priority < 0:
                        return test.FAIL("Priority ('pri') TXT record must be greater than zero.")
                    elif priority >= 100:
                        return test.WARNING("Priority ('pri') TXT record must be less than 100 for a production instance.")
                except Exception:
                    return test.FAIL("Priority ('pri') TXT record is not an integer.")

                # Other TXT records only came in for IS-04 v1.1+
                api = self.apis[QUERY_API_KEY]
                if self.is04_query_utils.compare_api_version(api["version"], "v1.1") >= 0:
                    if "api_ver" not in properties:
                        return test.FAIL("No 'api_ver' TXT record found in Query API advertisement.")
                    elif api["version"] not in properties["api_ver"].split(","):
                        return test.FAIL("Registry does not claim to support version under test.")

                    if "api_proto" not in properties:
                        return test.FAIL("No 'api_proto' TXT record found in Query API advertisement.")
                    elif properties["api_proto"] == "https":
                        return test.MANUAL("API protocol is not advertised as 'http'. "
                                           "This test suite does not currently support 'https'.")
                    elif properties["api_proto"] != "http":
                        return test.FAIL("API protocol ('api_proto') TXT record is not 'http' or 'https'.")

                return test.PASS()
        return test.FAIL("No matching mDNS announcement found for Query API.")

    def test_03(self):
        """Registration API accepts and stores a valid Node resource"""

        test = Test("Registration API accepts and stores a valid Node resource")

        api = self.apis[REG_API_KEY]
        if self.is04_reg_utils.compare_api_version(api["version"], "v2.0") < 0:
            node_json = deepcopy(self.test_data["node"])
            if self.is04_reg_utils.compare_api_version(api["version"], "v1.2") < 0:
                node_json = self.downgrade_resource("node", node_json, self.apis[REG_API_KEY]["version"])

            self.post_resource(test, "node", node_json, 201)

            return test.PASS()
        else:
            return test.FAIL("Version > 1 not supported yet.")

    def test_04(self):
        """Registration API rejects an invalid Node resource with a 400 HTTP code"""

        test = Test("Registration API rejects an invalid Node resource with a 400 HTTP code")

        bad_json = {"notanode": True}
        return self.do_400_check(test, "node", bad_json)

    @test_depends
    def test_05(self):
        """Registration API accepts and stores a valid Device resource"""

        test = Test("Registration API accepts and stores a valid Device resource")

        api = self.apis[REG_API_KEY]
        if self.is04_reg_utils.compare_api_version(api["version"], "v2.0") < 0:
            device_json = deepcopy(self.test_data["device"])

            if self.is04_reg_utils.compare_api_version(api["version"], "v1.2") < 0:
                device_json = self.downgrade_resource("device", device_json, self.apis[REG_API_KEY]["version"])

            self.post_resource(test, "device", device_json, 201)

            return test.PASS()
        else:
            return test.FAIL("Version > 1 not supported yet.")

    @test_depends
    def test_06(self):
        """Registration API rejects an invalid Device resource with a 400 HTTP code"""

        test = Test("Registration API rejects an invalid Device resource with a 400 HTTP code")

        bad_json = {"notadevice": True}
        return self.do_400_check(test, "device", bad_json)

    @test_depends
    def test_07(self):
        """Registration API accepts and stores a valid Source resource"""

        test = Test("Registration API accepts and stores a valid Source resource")

        api = self.apis[REG_API_KEY]
        if self.is04_reg_utils.compare_api_version(api["version"], "v2.0") < 0:
            source_json = deepcopy(self.test_data["source"])
            if self.is04_reg_utils.compare_api_version(api["version"], "v1.2") < 0:
                source_json = self.downgrade_resource("source", source_json, self.apis[REG_API_KEY]["version"])

            self.post_resource(test, "source", source_json, 201)

            return test.PASS()
        else:
            return test.FAIL("Version > 1 not supported yet.")

    @test_depends
    def test_08(self):
        """Registration API rejects an invalid Source resource with a 400 HTTP code"""

        test = Test("Registration API rejects an invalid Source resource with a 400 HTTP code")

        bad_json = {"notasource": True}
        return self.do_400_check(test, "source", bad_json)

    @test_depends
    def test_09(self):
        """Registration API accepts and stores a valid Flow resource"""

        test = Test("Registration API accepts and stores a valid Flow resource")

        api = self.apis[REG_API_KEY]
        if self.is04_reg_utils.compare_api_version(api["version"], "v2.0") < 0:
            flow_json = deepcopy(self.test_data["flow"])

            if self.is04_reg_utils.compare_api_version(api["version"], "v1.2") < 0:
                flow_json = self.downgrade_resource("flow", flow_json, self.apis[REG_API_KEY]["version"])

            self.post_resource(test, "flow", flow_json, 201)

            return test.PASS()
        else:
            return test.FAIL("Version > 1 not supported yet.")

    @test_depends
    def test_10(self):
        """Registration API rejects an invalid Flow resource with a 400 HTTP code"""

        test = Test("Registration API rejects an invalid Flow resource with a 400 HTTP code")

        bad_json = {"notaflow": True}
        return self.do_400_check(test, "flow", bad_json)

    @test_depends
    def test_11(self):
        """Registration API accepts and stores a valid Sender resource"""

        test = Test("Registration API accepts and stores a valid Sender resource")

        api = self.apis[REG_API_KEY]
        if self.is04_reg_utils.compare_api_version(api["version"], "v2.0") < 0:
            sender_json = deepcopy(self.test_data["sender"])
            if self.is04_reg_utils.compare_api_version(api["version"], "v1.2") < 0:
                sender_json = self.downgrade_resource("sender", sender_json, self.apis[REG_API_KEY]["version"])

            self.post_resource(test, "sender", sender_json, 201)

            return test.PASS()
        else:
            return test.FAIL("Version > 1 not supported yet.")

    @test_depends
    def test_12(self):
        """Registration API rejects an invalid Sender resource with a 400 HTTP code"""

        test = Test("Registration API rejects an invalid Sender resource with a 400 HTTP code")

        bad_json = {"notasender": True}
        return self.do_400_check(test, "sender", bad_json)

    @test_depends
    def test_13(self):
        """Registration API accepts and stores a valid Receiver resource"""

        test = Test("Registration API accepts and stores a valid Receiver resource")

        api = self.apis[REG_API_KEY]
        if self.is04_reg_utils.compare_api_version(api["version"], "v2.0") < 0:
            receiver_json = deepcopy(self.test_data["receiver"])
            if self.is04_reg_utils.compare_api_version(api["version"], "v1.2") < 0:
                receiver_json = self.downgrade_resource("receiver", receiver_json, self.apis[REG_API_KEY]["version"])

            self.post_resource(test, "receiver", receiver_json, 201)

            return test.PASS()
        else:
            return test.FAIL("Version > 1 not supported yet.")

    @test_depends
    def test_14(self):
        """Registration API rejects an invalid Receiver resource with a 400 HTTP code"""

        test = Test("Registration API rejects an invalid Receiver resource with a 400 HTTP code")

        bad_json = {"notareceiver": True}
        return self.do_400_check(test, "receiver", bad_json)

    @test_depends
    def test_15(self):
        """Updating Node resource results in 200"""
        test = Test("Registration API responds with 200 HTTP code on updating an registered Node")

        api = self.apis[REG_API_KEY]
        if self.is04_reg_utils.compare_api_version(api["version"], "v2.0") < 0:
            node_json = deepcopy(self.test_data["node"])
            if self.is04_reg_utils.compare_api_version(api["version"], "v1.2") < 0:
                node_json = self.downgrade_resource("node", node_json, self.apis[REG_API_KEY]["version"])

            self.post_resource(test, "node", node_json, 200)

            return test.PASS()
        else:
            return test.FAIL("Version > 1 not supported yet.")

    @test_depends
    def test_16(self):
        """Updating Device resource results in 200"""
        test = Test("Registration API responds with 200 HTTP code on updating an registered Device")

        api = self.apis[REG_API_KEY]
        if self.is04_reg_utils.compare_api_version(api["version"], "v2.0") < 0:
            device_json = deepcopy(self.test_data["device"])

            if self.is04_reg_utils.compare_api_version(api["version"], "v1.2") < 0:
                device_json = self.downgrade_resource("device", device_json, self.apis[REG_API_KEY]["version"])

            self.post_resource(test, "device", device_json, 200)

            return test.PASS()
        else:
            return test.FAIL("Version > 1 not supported yet.")

    @test_depends
    def test_17(self):
        """Updating Source resource results in 200"""
        test = Test("Registration API responds with 200 HTTP code on updating an registered Source")

        api = self.apis[REG_API_KEY]
        if self.is04_reg_utils.compare_api_version(api["version"], "v2.0") < 0:
            source_json = deepcopy(self.test_data["source"])
            if self.is04_reg_utils.compare_api_version(api["version"], "v1.2") < 0:
                source_json = self.downgrade_resource("source", source_json, self.apis[REG_API_KEY]["version"])

            self.post_resource(test, "source", source_json, 200)

            return test.PASS()
        else:
            return test.FAIL("Version > 1 not supported yet.")

    @test_depends
    def test_18(self):
        """Updating Flow resource results in 200"""
        test = Test("Registration API responds with 200 HTTP code on updating an registered Flow")

        api = self.apis[REG_API_KEY]
        if self.is04_reg_utils.compare_api_version(api["version"], "v2.0") < 0:
            flow_json = deepcopy(self.test_data["flow"])

            if self.is04_reg_utils.compare_api_version(api["version"], "v1.2") < 0:
                flow_json = self.downgrade_resource("flow", flow_json, self.apis[REG_API_KEY]["version"])

            self.post_resource(test, "flow", flow_json, 200)

            return test.PASS()
        else:
            return test.FAIL("Version > 1 not supported yet.")

    @test_depends
    def test_19(self):
        """Updating Sender resource results in 200"""
        test = Test("Registration API responds with 200 HTTP code on updating an registered Sender")

        api = self.apis[REG_API_KEY]
        if self.is04_reg_utils.compare_api_version(api["version"], "v2.0") < 0:
            sender_json = deepcopy(self.test_data["sender"])
            if self.is04_reg_utils.compare_api_version(api["version"], "v1.2") < 0:
                sender_json = self.downgrade_resource("sender", sender_json, self.apis[REG_API_KEY]["version"])

            self.post_resource(test, "sender", sender_json, 200)

            return test.PASS()
        else:
            return test.FAIL("Version > 1 not supported yet.")

    @test_depends
    def test_20(self):
        """Updating Receiver resource results in 200"""
        test = Test("Registration API responds with 200 HTTP code on updating an registered Receiver")

        api = self.apis[REG_API_KEY]
        if self.is04_reg_utils.compare_api_version(api["version"], "v2.0") < 0:
            receiver_json = deepcopy(self.test_data["receiver"])
            if self.is04_reg_utils.compare_api_version(api["version"], "v1.2") < 0:
                receiver_json = self.downgrade_resource("receiver", receiver_json,
                                                        self.apis[REG_API_KEY]["version"])

            self.post_resource(test, "receiver", receiver_json, 200)

            return test.PASS()
        else:
            return test.FAIL("Version > 1 not supported yet.")

    def check_paged_trait(self, test):
        """Precondition check that the 'paged' trait applies to the API version under test"""

        api = self.apis[QUERY_API_KEY]
        if self.is04_query_utils.compare_api_version(api["version"], "v1.1") < 0:
            raise NMOSTestException(test.NA("This test does not apply to v1.0"))
        if self.is04_query_utils.compare_api_version(api["version"], "v2.0") >= 0:
            raise NMOSTestException(test.FAIL("Version > 1 not supported yet."))

    def post_sample_nodes(self, test, count, description, labeller = None):
        """Perform a POST request on the Registration API to register a number of sample nodes"""

        node_data = deepcopy(self.test_data["node"])
        node_data["description"] = description

        update_timestamps = []
        ids = []

        for _ in range(count):
            ids.append(str(uuid.uuid4()))

            node_data["id"] = ids[-1]
            self.bump_resource_version(node_data)

            if labeller != None:
                node_data["label"] = labeller(_)

            # For debugging
            node_data["tags"]["index"] = [str(_)]

            self.post_resource(test, "node", node_data, 201)

            # Perform a Query API request to get the update timestamp of the most recently POSTed node
            # Wish there was a better way, as this puts the cart before the horse!
            # Another alternative would be to use local timestamps, provided clocks were synchronised?

            valid, r = self.do_request("GET", self.query_url + "nodes")
            if not valid:
                raise NMOSTestException(test.FAIL("Cannot GET the POSTed sample data. Cannot execute test: "
                                                  "{}".format(r)))
            elif r.status_code != 200:
                raise NMOSTestException(test.FAIL("Cannot GET the POSTed sample data. Cannot execute test: "
                                                  "{} {}".format(r.status_code, r.text)))

            try:
                if r.json()[0]["id"] != node_data["id"]:
                    raise NMOSTestException(test.FAIL("Query API response did not have the most recently POSTed node first"))
                update_timestamps.append(r.headers["X-Paging-Until"])
            except json.decoder.JSONDecodeError:
                raise NMOSTestException(test.FAIL("Non-JSON response returned"))
            except KeyError:
                raise NMOSTestException(test.FAIL("Query API did not respond as expected, "
                                                  "for query: {}".format(query_string)))

        # Bear in mind that the returned arrays are in forward order
        # whereas Query API responses are required to be in reverse order
        return update_timestamps, ids

    def do_paged_request(self, resource_type = "nodes", limit = None, since = None, until = None,
                         description = None, label = None, id = None):
        """Perform a GET request on the Query API"""

        query_parameters = []

        if limit != None:
            query_parameters.append("paging.limit=" + str(limit))
        if since != None:
            query_parameters.append("paging.since=" + since)
        if until != None:
            query_parameters.append("paging.until=" + until)

        if description != None:
            query_parameters.append("description=" + description)
        if label != None:
            query_parameters.append("label=" + label)
        if id != None:
            query_parameters.append("id=" + id)

        query_string = "?" + "&".join(query_parameters) if len(query_parameters) !=0 else ""

        valid, response = self.do_request("GET", self.query_url + resource_type + query_string)

        return valid, response, query_parameters

    def check_paged_response(self, test, paged_response,
                             expected_ids,
                             expected_since, expected_until, expected_limit = None):
        """Check the result of a paged request, and when there's an error, raise an NMOSTestException"""

        valid, response, query_parameters = paged_response

        query_string = "?" + "&".join(query_parameters) if len(query_parameters) !=0 else ""

        if not valid:
            raise NMOSTestException(test.FAIL("Query API did not respond as expected, "
                                              "for query: {}".format(query_string)))
        elif response.status_code == 501:
            # Many of the paged queries also use basic query parameters, which means that
            # a 501 could indicate lack of support for either basic queries or pagination.
            # The initial "test_21_1" therefore does not use basic query parameters.
            raise NMOSTestException(test.OPTIONAL("Query API signalled that it does not support this query: {}. "
                                                  "Query APIs should support pagination for scalability."
                                                  .format(query_string),
                                                  "https://github.com/AMWA-TV/nmos/wiki/IS-04#registries-pagination"))
        elif response.status_code != 200:
            raise NMOSTestException(test.FAIL("Query API returned an unexpected response: "
                                              "{} {}".format(response.status_code, response.text)))

        PAGING_HEADERS = ["Link", "X-Paging-Limit", "X-Paging-Since", "X-Paging-Until"]

        absent_paging_headers = [_ for _ in PAGING_HEADERS if _ not in response.headers]
        if (len(absent_paging_headers) == len(PAGING_HEADERS)):
            raise NMOSTestException(test.OPTIONAL("Query API response did not include any pagination headers. "
                                                  "Query APIs should support pagination for scalability.",
                                                  "https://github.com/AMWA-TV/nmos/wiki/IS-04#registries-pagination"))
        elif (len(absent_paging_headers) != 0):
            raise NMOSTestException(test.FAIL("Query API response did not include all pagination headers, "
                                              "missing: {}".format(absent_paging_headers)))

        if expected_ids is not None:
            try:
                if len(response.json()) != len(expected_ids):
                    raise NMOSTestException(test.FAIL("Query API response did not include the correct number of resources, "
                                                      "for query: {}".format(query_string)))

                for i in range(len(response.json())):
                    if (response.json()[i]["id"]) != expected_ids[-(i + 1)]:
                        raise NMOSTestException(test.FAIL("Query API response did not include the correct resources, "
                                                          "for query: {}".format(query_string)))

            except json.decoder.JSONDecodeError:
                raise NMOSTestException(test.FAIL("Non-JSON response returned"))
            except KeyError:
                raise NMOSTestException(test.FAIL("Query API did not respond as expected, "
                                                  "for query: {}".format(query_string)))

        def check_timestamp(expected, actual):
            return expected is None or self.is04_query_utils.compare_resource_version(expected, actual) == 0

        try:
            since = response.headers["X-Paging-Since"]
            until = response.headers["X-Paging-Until"]
            limit = response.headers["X-Paging-Limit"]

            if not check_timestamp(expected_since, since):
                raise NMOSTestException(test.FAIL("Query API response did not include the correct X-Paging-Since header, "
                                                  "for query: {}".format(query_string)))

            if not check_timestamp(expected_until, until):
                raise NMOSTestException(test.FAIL("Query API response did not include the correct X-Paging-Until header, "
                                                  "for query: {}".format(query_string)))

            if not (expected_limit is None or str(expected_limit) == limit):
                raise NMOSTestException(test.FAIL("Query API response did not include the correct X-Paging-Limit header, "
                                                  "for query: {}".format(query_string)))

            LINK_PATTERN = re.compile('<(?P<url>.+)>; rel="(?P<rel>.+)"')

            link_header = {rel: url for (rel, url) in
                [(_.group("rel"), _.group("url")) for _ in
                    [LINK_PATTERN.search(_) for _ in
                        response.headers["Link"].split(",")]]}

            prev = link_header["prev"]
            next = link_header["next"]

            if "paging.until=" + since not in prev or "paging.since=" in prev:
                raise NMOSTestException(test.FAIL("Query API response did not include the correct 'prev' value "
                                                  "in the Link header, for query: {}".format(query_string)))

            if "paging.since=" + until not in next or "paging.until=" in next:
                raise NMOSTestException(test.FAIL("Query API response did not include the correct 'next' value "
                                                  "in the Link header, for query: {}".format(query_string)))

            # 'first' and 'last' are optional, though there's no obvious reason for them to be
            first = link_header["first"] if "first" in link_header else None
            last = link_header["last"] if "last" in link_header else None

            if first is not None:
                if "paging.since=0:0" not in first or "paging.until=" in first:
                    raise NMOSTestException(test.FAIL("Query API response did not include the correct 'first' value "
                                                      "in the Link header, for query: {}".format(query_string)))

            if last is not None:
                if "paging.until=" in last or "paging.since=" in last:
                    raise NMOSTestException(test.FAIL("Query API response did not include the correct 'last' value "
                                                      "in the Link header, for query: {}".format(query_string)))

            for rel in ["first", "prev", "next", "last"]:
                if rel not in link_header:
                    continue

                if "paging.limit=" + limit not in link_header[rel]:
                    raise NMOSTestException(test.FAIL("Query API response did not include the correct '{}' value "
                                                      "in the Link header, for query: {}".format(rel, query_string)))

                for param in query_parameters:
                    if "paging." in param:
                        continue
                    if param not in link_header[rel]:
                        raise NMOSTestException(test.FAIL("Query API response did not include the correct '{}' value "
                                                          "in the Link header, for query: {}".format(rel, query_string)))

        except KeyError as ex:
            raise NMOSTestException(test.FAIL("Query API response did not include the expected value "
                                              "in the Link header: {}".format(ex)))

    def test_21_1(self):
        """Query API implements pagination (no query or paging parameters)"""

        test = Test("Query API implements pagination (no query or paging parameters)")
        self.check_paged_trait(test)
        # description = inspect.currentframe().f_code.co_name
        description = "test_21_1"

        # Perform a query with no query or paging parameters (see note in check_paged_response regarding 501)
        response = self.do_paged_request()

        # Check whether the response contains the X-Paging- headers but don't check values
        self.check_paged_response(test, response,
                                  expected_ids = None,
                                  expected_since = None, expected_until = None, expected_limit = None)

        return test.PASS()

    def test_21_1_1(self):
        """Query API implements pagination (when explicitly requested)"""

        test = Test("Query API implements pagination (when explicitly requested)")
        self.check_paged_trait(test)
        description = "test_21_1_1"

        # Same as above, but query with paging.limit to clearly 'opt in'
        response = self.do_paged_request(limit = 10)

        # Check whether the response contains the X-Paging- headers but don't check values
        self.check_paged_response(test, response,
                                  expected_ids = None,
                                  expected_since = None, expected_until = None, expected_limit = None)

        return test.PASS()

    def test_21_2(self):
        """Query API implements pagination (documentation examples)"""

        test = Test("Query API implements pagination (documentation examples)")
        self.check_paged_trait(test)
        description = "test_21_2"

        # Initial test cases based on the examples in NMOS documentation
        # See https://github.com/AMWA-TV/nmos-discovery-registration/blob/v1.2.x/docs/2.5.%20APIs%20-%20Query%20Parameters.md#pagination

        ts, ids = self.post_sample_nodes(test, 20, description)

        # In order to make the array indices match up with the documentation more clearly
        # insert an extra element 0 in both arrays
        ts.insert(0, None)
        ids.insert(0, None)

        # "Implementations may specify their own default and maximum for the limit"
        # so theoretically, if a Query API had a very low maximum limit, that number could be returned
        # rather than the requested limit, for many of the following tests.
        # See https://github.com/AMWA-TV/nmos-discovery-registration/blob/v1.2.x/APIs/QueryAPI.raml#L37

        # Example 1: Initial /nodes Request

        # Ideally, we shouldn't specify the limit, and adapt the checks for whatever the default limit turns out to be
        response = self.do_paged_request(description = description, limit = 10)
        self.check_paged_response(test, response,
                                  expected_ids = ids[11:20 + 1],
                                  expected_since = ts[10], expected_until = ts[20], expected_limit = 10)

        # Example 2: Request With Custom Limit

        response = self.do_paged_request(description = description, limit = 5)
        self.check_paged_response(test, response,
                                  expected_ids = ids[16:20 + 1],
                                  expected_since = ts[15], expected_until = ts[20], expected_limit = 5)

        # Example 3: Request With Since Parameter

        response = self.do_paged_request(description = description, since = ts[4], limit = 10)
        self.check_paged_response(test, response,
                                  expected_ids = ids[5:14 + 1],
                                  expected_since = ts[4], expected_until = ts[14], expected_limit = 10)

        # Example 4: Request With Until Parameter

        response = self.do_paged_request(description = description, until = ts[16], limit = 10)
        self.check_paged_response(test, response,
                                  expected_ids = ids[7:16 + 1],
                                  expected_since = ts[6], expected_until = ts[16], expected_limit = 10)

        # Example 5: Request With Since & Until Parameters

        response = self.do_paged_request(description = description, since = ts[4], until = ts[16], limit = 10)
        self.check_paged_response(test, response,
                                  expected_ids = ids[5:14 + 1],
                                  expected_since = ts[4], expected_until = ts[14], expected_limit = 10)

        return test.PASS()

    def test_21_3(self):
        """Query API implements pagination (edge cases)"""

        test = Test("Query API implements pagination (edge cases)")
        self.check_paged_trait(test)
        description = "test_21_3"

        # Some additional test cases based on Basecamp discussion
        # See https://basecamp.com/1791706/projects/10192586/messages/70545892

        timestamps, ids = self.post_sample_nodes(test, 20, description)

        after = "{}:0".format(int (timestamps[-1].split(":")[0]) + 1)
        before = "{}:0".format(int (timestamps[0].split(":")[0]) - 1)

        # Check the header values when a client specifies a paging.since value after the newest resource's timestamp

        self.check_paged_response(test, self.do_paged_request(description = description, since = after),
                                  expected_ids = [],
                                  expected_since = after, expected_until = after)

        # Check the header values when a client specifies a paging.until value before the oldest resource's timestamp

        self.check_paged_response(test, self.do_paged_request(description = description, until = before),
                                  expected_ids = [],
                                  expected_since = "0:0", expected_until = before)

        # Check the header values for a query that results in only one resource, without any paging parameters

        # expected_until check could be more forgiving, i.e. >= timestamps[-1] and <= 'now'
        self.check_paged_response(test, self.do_paged_request(id = ids[12]),
                                  expected_ids = [ids[12]],
                                  expected_since = "0:0", expected_until = timestamps[-1])

        # Check the header values for a query that results in no resources, without any paging parameters

        # expected_until check could be more forgiving, i.e. >= timestamps[-1] and <= 'now'
        self.check_paged_response(test, self.do_paged_request(id = str(uuid.uuid4())),
                                  expected_ids = [],
                                  expected_since = "0:0", expected_until = timestamps[-1])

        return test.PASS()

    def test_21_4(self):
        """Query API implements pagination (requests that require empty responses)"""

        test = Test("Query API implements pagination (requests that require empty responses)")
        self.check_paged_trait(test)
        description = "test_21_4"

        timestamps, ids = self.post_sample_nodes(test, 20, description)

        ts = timestamps[12]

        # Check paging.since == paging.until

        response = self.do_paged_request(description = description, since = ts, until = ts, limit = 10)
        self.check_paged_response(test, response,
                                  expected_ids = [],
                                  expected_since = ts, expected_until = ts, expected_limit = 10)

        # Check paging.limit == 0, paging.since specified

        response = self.do_paged_request(description = description, since = ts, limit = 0)
        self.check_paged_response(test, response,
                                  expected_ids = [],
                                  expected_since = ts, expected_until = ts, expected_limit = 0)

        # Check paging.limit == 0, paging.since not specified

        response = self.do_paged_request(description = description, until = ts, limit = 0)
        self.check_paged_response(test, response,
                                  expected_ids = [],
                                  expected_since = ts, expected_until = ts, expected_limit = 0)

        return test.PASS()

    def test_21_5(self):
        """Query API implements pagination (filters that select discontiguous resources)"""

        test = Test("Query API implements pagination (filters that select discontiguous resources)")
        self.check_paged_trait(test)
        description = "test_21_5"

        foo = lambda index: 3 > (index + 1) % 5
        bar = lambda index: not foo(index)

        ts, ids = self.post_sample_nodes(test, 20, description, lambda index: "foo" if foo(index) else "bar")

        # Specify paging.limit in the requests with 'default paging parameters' in the following tests
        # because we can't rely on the implementation's default being 10

        # Query 1: "foo", default paging parameters
        #          filter         0, 1, -, -, 4, 5, 6, -, -, 9, 10, 11, --, --, 14, 15, 16, --, --, 19
        #          request      (                                                                      ]
        #          response           (       ^  ^  ^        ^   ^   ^           ^   ^   ^           ^ ]

        # expected_until check could be more forgiving, i.e. >= ts[19] and <= 'now'
        # expected_since check could be more forgiving, i.e. >= ts[1] and < ts[4]
        self.check_paged_response(test, self.do_paged_request(label = "foo", limit = 10),
                                  expected_ids = [ids[i] for i in range(len(ids)) if foo(i)][-10:],
                                  expected_since = ts[1], expected_until = ts[19], expected_limit = 10)

        # Query 2: 'prev' of Query 1
        #          filter         0, 1, -, -, 4, 5, 6, -, -, 9, 10, 11, --, --, 14, 15, 16, --, --, 19
        #          request      (      ]
        #          response     ( ^  ^ ]

        self.check_paged_response(test, self.do_paged_request(label = "foo", until = ts[1], limit = 10),
                                  expected_ids = [ids[i] for i in range(len(ids)) if foo(i)][0:-10],
                                  expected_since = "0:0", expected_until = ts[1], expected_limit = 10)

        # Query 3: 'next' of Query 1
        #          filter         0, 1, -, -, 4, 5, 6, -, -, 9, 10, 11, --, --, 14, 15, 16, --, --, 19
        #          request                                                                            (]
        #          response                                                                           (]

        self.check_paged_response(test, self.do_paged_request(label = "foo", since = ts[19], limit = 10),
                                  expected_ids = [],
                                  expected_since = ts[19], expected_until = ts[19], expected_limit = 10)

        # Query 4: "bar", default paging parameters
        #          filter         -, -, 2, 3, -, -, -, 7, 8, -, --, --, 12, 13, --, --, --, 17, 18, --
        #          request      (                                                                      ]
        #          response     (       ^  ^           ^  ^              ^   ^               ^   ^     ]

        # expected_until check could be more forgiving, i.e. >= ts[19] and <= 'now'
        self.check_paged_response(test, self.do_paged_request(label = "bar", limit = 10),
                                  expected_ids = [ids[i] for i in range(len(ids)) if bar(i)],
                                  expected_since = "0:0", expected_until = ts[19], expected_limit = 10)

        # Query 5: "bar", limited to 3
        #          filter         -, -, 2, 3, -, -, -, 7, 8, -, --, --, 12, 13, --, --, --, 17, 18, --
        #          request      (                                                                      ]
        #          response                                               (  ^               ^   ^     ]

        # expected_until check could be more forgiving, i.e. >= ts[18] and <= 'now'
        # expected_since check could be more forgiving, i.e. >= ts[12] and < ts[13]
        self.check_paged_response(test, self.do_paged_request(label = "bar", limit = 3),
                                  expected_ids = [ids[13], ids[17], ids[18]],
                                  expected_since = ts[12], expected_until = ts[19], expected_limit = 3)

        # Query 6: 'prev' of Query 5
        #          filter         -, -, 2, 3, -, -, -, 7, 8, -, --, --, 12, 13, --, --, --, 17, 18, --
        #          request      (                                          ]
        #          response                 (          ^  ^              ^ ]

        # expected_since check could be more forgiving, i.e. >= ts[3] and < ts[7]
        self.check_paged_response(test, self.do_paged_request(label = "bar", until = ts[12], limit = 3),
                                  expected_ids = [ids[7], ids[8], ids[12]],
                                  expected_since = ts[3], expected_until = ts[12], expected_limit = 3)

        # Query 7: like Query 5, with paging.since specified, but still enough matches
        #          filter         -, -, 2, 3, -, -, -, 7, 8, -, --, --, 12, 13, --, --, --, 17, 18, --
        #          request                     (                           ]
        #          response                    (       ^  ^              ^ ]

        self.check_paged_response(test, self.do_paged_request(label = "bar", since = ts[4], until = ts[12], limit = 3),
                                  expected_ids = [ids[7], ids[8], ids[12]],
                                  expected_since = ts[4], expected_until = ts[12], expected_limit = 3)

        # Query 8: like Query 5, with paging.since specified, and not enough matches
        #          filter         -, -, 2, 3, -, -, -, 7, 8, -, --, --, 12, 13, --, --, --, 17, 18, --
        #          request                                    (            ]
        #          response                                   (          ^ ]

        self.check_paged_response(test, self.do_paged_request(label = "bar", since = ts[9], until = ts[12], limit = 3),
                                  expected_ids = [ids[12]],
                                  expected_since = ts[9], expected_until = ts[12], expected_limit = 3)

        # Query 9: like Query 5, but no matches
        #          filter         -, -, 2, 3, -, -, -, 7, 8, -, --, --, 12, 13, --, --, --, 17, 18, --
        #          request                                    (        ]
        #          response                                   (        ]

        self.check_paged_response(test, self.do_paged_request(label = "bar", since = ts[9], until = ts[11], limit = 3),
                                  expected_ids = [],
                                  expected_since = ts[9], expected_until = ts[11], expected_limit = 3)

        return test.PASS()

    def test_21_6(self):
        """Query API implements pagination (bad requests)"""

        test = Test("Query API implements pagination (bad requests)")
        self.check_paged_trait(test)
        description = "test_21_6"

        before = self.is04_query_utils.get_TAI_time()
        after = self.is04_query_utils.get_TAI_time(1)

        # Specifying since after until is a bad request
        valid, response, query_string = self.do_paged_request(since = after, until = before)

        if not valid:
            raise NMOSTestException(test.FAIL("Query API did not respond as expected, "
                                              "for query: {}".format(query_string)))
        elif response.status_code != 400:
            raise NMOSTestException(test.FAIL("Query API responded with wrong HTTP code, "
                                              "for query: {}".format(query_string)))

        return test.PASS()

    def test_21_7(self):
        """Query API implements pagination (updates between paged requests)"""

        test = Test("Query API implements pagination (updates between paged requests)")
        self.check_paged_trait(test)
        description = "test_21_7"

        count = 3
        ts, ids = self.post_sample_nodes(test, count, description)

        # initial paged request

        response = self.do_paged_request(description = description, limit = count)
        self.check_paged_response(test, response,
                                  expected_ids = ids,
                                  expected_since = "0:0", expected_until = ts[-1], expected_limit = count)

        resources = response[1].json()
        resources.reverse()

        # 'next' page should be empty

        response = self.do_paged_request(description = description, limit = count, since = ts[-1])
        self.check_paged_response(test, response,
                                  expected_ids = [],
                                  expected_since = ts[-1], expected_until = None, expected_limit = count)

        # 'current' page should be same as initial response

        response = self.do_paged_request(description = description, limit = count, until = ts[-1])
        self.check_paged_response(test, response,
                                  expected_ids = ids,
                                  expected_since = None, expected_until = ts[-1], expected_limit = count) 

        # after an update, the 'next' page should now contain only the updated resource

        self.post_resource(test, "node", resources[1], 200)

        response = self.do_paged_request(description = description, limit = count, since = ts[-1])
        self.check_paged_response(test, response,
                                  expected_ids = [ids[1]],
                                  expected_since = ts[-1], expected_until = None, expected_limit = count)

        # and what was the 'current' page should now contain only the unchanged resources

        response = self.do_paged_request(description = description, limit = count, until = ts[-1])
        self.check_paged_response(test, response,
                                  expected_ids = [ids[0], ids[2]],
                                  expected_since = None, expected_until = ts[-1], expected_limit = count) 

        # after the other resources are also updated, what was the 'current' page should now be empty

        self.post_resource(test, "node", resources[2], 200)
        self.post_resource(test, "node", resources[0], 200)

        response = self.do_paged_request(description = description, limit = count, until = ts[-1])
        self.check_paged_response(test, response,
                                  expected_ids = [],
                                  expected_since = None, expected_until = ts[-1], expected_limit = count)   

        # and what was the 'next' page should now contain all the resources in the update order

        response = self.do_paged_request(description = description, limit = count, since = ts[-1])
        self.check_paged_response(test, response,
                                  expected_ids = [ids[1], ids[2], ids[0]],
                                  expected_since = ts[-1], expected_until = None, expected_limit = count) 

        return test.PASS()

    # TODO
    def _test_21_8(self):
        """Query API implements pagination (paging.order=create)"""

        test = Test("Query API implements pagination (paging.order=create)")
        self.check_paged_trait(test)
        description = "test_21_8"

        return test.MANUAL()

    def test_22(self):
        """Query API implements downgrade queries"""

        test = Test("Query API implements downgrade queries")

        if self.apis[QUERY_API_KEY]["version"] == "v1.0":
            return test.NA("This test does not apply to v1.0")

        return test.MANUAL("", "https://github.com/AMWA-TV/nmos/wiki/IS-04#registries-downgrade-queries")

    def test_23(self):
        """Query API implements basic query parameters"""

        test = Test("Query API implements basic query parameters")

        try:
            valid, r = self.do_request("GET", self.query_url + "nodes")
            if not valid:
                return test.FAIL("Query API failed to respond to query")
            elif len(r.json()) == 0:
                return test.UNCLEAR("No Nodes found in registry. Test cannot proceed.")
        except json.decoder.JSONDecodeError:
            return test.FAIL("Non-JSON response returned")

        random_label = uuid.uuid4()
        query_string = "?label=" + str(random_label)
        valid, r = self.do_request("GET", self.query_url + "nodes" + query_string)
        api = self.apis[QUERY_API_KEY]
        if not valid:
            return test.FAIL("Query API failed to respond to query")
<<<<<<< HEAD
        elif r.status_code == 501:
            return test.OPTIONAL("Query API signalled that it does not support query parameters. "
                                 "Query APIs should support basic query parameters for scalability.",
                                 "https://github.com/AMWA-TV/nmos/wiki/IS-04#registries-basic-queries")
=======
        elif self.is04_query_utils.compare_api_version(api["version"], "v1.3") >= 0 and r.status_code == 501:
            return test.OPTIONAL("Query API signalled that it does not support basic queries. This may be important for"
                                 " scalability.", "https://github.com/AMWA-TV/nmos/wiki/IS-04#registries-basic-queries")
>>>>>>> 9553ae8d
        elif len(r.json()) > 0:
            return test.FAIL("Query API returned more records than expected for query: {}".format(query_string))

        return test.PASS()

    def test_24(self):
        """Query API implements RQL"""

        test = Test("Query API implements RQL")

        if self.apis[QUERY_API_KEY]["version"] == "v1.0":
            return test.NA("This test does not apply to v1.0")

        try:
            valid, r = self.do_request("GET", self.query_url + "nodes")
            if not valid:
                return test.FAIL("Query API failed to respond to query")
            elif len(r.json()) == 0:
                return test.UNCLEAR("No Nodes found in registry. Test cannot proceed.")
        except json.decoder.JSONDecodeError:
            return test.FAIL("Non-JSON response returned")

        random_label = uuid.uuid4()
        query_string = "?query.rql=eq(label," + str(random_label) + ")"
        valid, r = self.do_request("GET", self.query_url + "nodes" + query_string)
        if not valid:
            return test.FAIL("Query API failed to respond to query")
        elif r.status_code == 501:
            return test.OPTIONAL("Query API signalled that it does not support RQL queries. This may be important for "
                                 "scalability.",
                                 "https://github.com/AMWA-TV/nmos/wiki/IS-04#registries-resource-query-language-rql")
        elif len(r.json()) > 0:
            return test.FAIL("Query API returned more records than expected for query: {}".format(query_string))

        return test.PASS()

    def test_25(self):
        """Query API implements ancestry queries"""

        test = Test("Query API implements ancestry queries")

        if self.apis[QUERY_API_KEY]["version"] == "v1.0":
            return test.NA("This test does not apply to v1.0")

        try:
            valid, r = self.do_request("GET", self.query_url + "sources")
            if not valid:
                return test.FAIL("Query API failed to respond to query")
            elif len(r.json()) == 0:
                return test.UNCLEAR("No Sources found in registry. Test cannot proceed.")
        except json.decoder.JSONDecodeError:
            return test.FAIL("Non-JSON response returned")

        random_label = uuid.uuid4()
        query_string = "?query.ancestry_id=" + str(random_label) + "&query.ancestry_type=children"
        valid, r = self.do_request("GET", self.query_url + "sources" + query_string)
        if not valid:
            return test.FAIL("Query API failed to respond to query")
        elif r.status_code == 501:
            return test.OPTIONAL("Query API signalled that it does not support ancestry queries.",
                                 "https://github.com/AMWA-TV/nmos/wiki/IS-04#registries-ancestry-queries")
        elif len(r.json()) > 0:
            return test.FAIL("Query API returned more records than expected for query: {}".format(query_string))

        return test.PASS()

    def test_26(self):
        """Posting resource without parent results in 400"""
        test = Test("Registration API responds with 400 HTTP code on posting a resource without parent")

        api = self.apis[REG_API_KEY]

        resources = ["device", "source", "flow", "sender", "receiver"]
        if self.is04_reg_utils.compare_api_version(api["version"], "v2.0") < 0:
            for curr_resource in resources:
                resource_json = deepcopy(self.test_data[curr_resource])
                if self.is04_reg_utils.compare_api_version(api["version"], "v1.2") < 0:
                    resource_json = self.downgrade_resource(curr_resource, resource_json,
                                                            self.apis[REG_API_KEY]["version"])

                resource_json["id"] = str(uuid.uuid4())

                # Set random uuid for parent (depending on resource type and version)
                if curr_resource == "device":
                    resource_json["node_id"] = str(uuid.uuid4())
                elif curr_resource == "flow":
                    if self.is04_reg_utils.compare_api_version(api["version"], "v1.0") > 0:
                        resource_json["device_id"] = str(uuid.uuid4())
                    resource_json["source_id"] = str(uuid.uuid4())
                else:
                    resource_json["device_id"] = str(uuid.uuid4())

                self.post_resource(test, curr_resource, resource_json, 400)

            return test.PASS()

        else:
            return test.FAIL("Version > 1 not supported yet.")

    @test_depends
    def test_27(self):
        """Node and sub-resources should be removed after a timeout because of missing heartbeats"""
        test = Test("Registration API cleans up Nodes and their sub-resources when a heartbeat doesn’t occur for "
                    "the duration of a fixed timeout period")

        api = self.apis[REG_API_KEY]

        if self.is04_reg_utils.compare_api_version(api["version"], "v2.0") < 0:
            resources = ["node", "device", "source", "flow", "sender", "receiver"]

            # Check if all resources are registered
            for resource in resources:
                resource_json = deepcopy(self.test_data[resource])
                curr_id = resource_json["id"]

                valid, r = self.do_request("GET", self.query_url + "{}s/{}".format(resource, curr_id))
                if not valid or r.status_code != 200:
                    return test.FAIL("Cannot execute test, as expected resources are not registered")

            # Wait for garbage collection
            sleep(GARBAGE_COLLECTION_TIMEOUT + 0.5)

            # Verify all resources are removed
            for resource in resources:
                resource_json = deepcopy(self.test_data[resource])
                curr_id = resource_json["id"]

                valid, r = self.do_request("GET", self.query_url + "{}s/{}".format(resource, curr_id))
                if valid:
                    if r.status_code != 404:
                        return test.FAIL("Query API returned not 404 on a resource which should have been "
                                         "removed due to missing heartbeats")
                else:
                    return test.FAIL("Query API returned an unexpected response: {} {}".format(r.status_code, r.text))
            return test.PASS()
        else:
            return test.FAIL("Version > 1 not supported yet.")

    def test_28(self):
        """Child-resources of a Node which unregistered it's resources in an incorrect order must be removed by
        the registry"""
        test = Test("Registry removes stale child-resources of an incorrectly unregistered Node")

        api = self.apis[REG_API_KEY]

        if self.is04_reg_utils.compare_api_version(api["version"], "v2.0") < 0:
            resources = ["node", "device", "source", "flow", "sender", "receiver"]

            # Post all resources
            for resource in resources:
                resource_json = deepcopy(self.test_data[resource])
                if self.is04_reg_utils.compare_api_version(api["version"], "v1.2") < 0:
                    resource_json = self.downgrade_resource(resource, resource_json,
                                                            self.apis[REG_API_KEY]["version"])

                self.post_resource(test, resource, resource_json)

            # Remove Node
            valid, r = self.do_request("DELETE", self.reg_url + "resource/nodes/{}"
                                       .format(self.test_data["node"]["id"]))
            if not valid:
                return test.FAIL("Registration API did not respond as expected: Cannot delete Node: {}"
                                 .format(r))
            elif r.status_code != 204:
                return test.FAIL("Registration API did not respond as expected: Cannot delete Node: {} {}"
                                 .format(r.status_code, r.text))

            # Check if node and all child_resources are removed
            for resource in resources:
                valid, r = self.do_request("GET", self.query_url + "{}s/{}".format(resource,
                                                                                   self.test_data[resource]["id"]))
                if valid:
                    if r.status_code != 404:
                        return test.FAIL("Query API returned not 404 on a resource which should have been "
                                         "removed because parent resource was deleted")
                else:
                    return test.FAIL("Query API returned an unexpected response: {} {}".format(r.status_code, r.text))
            return test.PASS()
        else:
            return test.FAIL("Version > 1 not supported yet.")

    def test_29(self):
        """Query API supports websocket subscription request"""
        test = Test("Query API supports request of a websocket subscription")

        api = self.apis[REG_API_KEY]

        if self.is04_reg_utils.compare_api_version(api["version"], "v2.0") < 0:
            sub_json = deepcopy(self.subscription_data)
            if self.is04_reg_utils.compare_api_version(api["version"], "v1.2") < 0:
                sub_json = self.downgrade_resource("subscription", sub_json, self.apis[REG_API_KEY]["version"])

            valid, r = self.do_request("POST", "{}subscriptions".format(self.query_url), data=sub_json)
            if not valid:
                return test.FAIL("Query API did not respond as expected")
            elif r.status_code == 200 or r.status_code == 201:
                # Test if subscription is available
                sub_id = r.json()["id"]
                valid, r = self.do_request("GET", "{}subscriptions/{}".format(self.query_url, sub_id))
                if not valid:
                    return test.FAIL("Query API did not respond as expected")
                elif r.status_code == 200:
                    return test.PASS()
                else:
                    return test.FAIL("Query API does not provide requested subscription: {} {}"
                                     .format(r.status_code, r.text))
            else:
                return test.FAIL("Query API returned an unexpected response: {} {}".format(r.status_code, r.text))
        else:
            return test.FAIL("Version > 1 not supported yet.")

    def test_30(self):
        """Registration API accepts heartbeat requests for a Node held in the registry"""
        test = Test("Registration API accepts heartbeat requests for a Node held in the registry")

        api = self.apis[REG_API_KEY]
        if self.is04_reg_utils.compare_api_version(api["version"], "v2.0") < 0:
            node_json = deepcopy(self.test_data["node"])
            if self.is04_reg_utils.compare_api_version(api["version"], "v1.2") < 0:
                node_json = self.downgrade_resource("node", node_json, self.apis[REG_API_KEY]["version"])

            # Post Node
            self.post_resource(test, "node", node_json)

            # Post heartbeat
            valid, r = self.do_request("POST", "{}health/nodes/{}".format(self.reg_url, node_json["id"]))
            if not valid:
                return test.FAIL("Registration API did not respond as expected")
            elif r.status_code == 200:
                return test.PASS()
            else:
                return test.FAIL("Registration API returned an unexpected response: {} {}"
                                 .format(r.status_code, r.text))
        else:
            return test.FAIL("Version > 1 not supported yet.")

    def test_31(self):
        """Query API sends correct websocket event messages for UNCHANGED (SYNC), ADDED, MODIFIED and REMOVED"""

        test = Test("Query API sends correct websocket event messages for UNCHANGED (SYNC), ADDED, MODIFIED "
                    "and REMOVED")
        api = self.apis[QUERY_API_KEY]
        if self.is04_reg_utils.compare_api_version(api["version"], "v2.0") < 0:

            # Check for clean state // delete resources if needed
            valid, r = self.do_request("GET", "{}nodes/{}".format(self.query_url, self.test_data["node"]["id"]))
            if not valid:
                return test.FAIL("Query API returned an unexpected response: {}".format(r))
            else:
                if r.status_code == 200:
                    # Delete resource
                    valid_delete, r_delete = self.do_request("DELETE", "{}resource/nodes/{}"
                                                             .format(self.reg_url,
                                                                     self.test_data["node"]["id"]))
                    if not valid_delete:
                        return test.FAIL("Registration API returned an unexpected response: {}".format(r_delete))
                    else:
                        if r_delete.status_code != 204:
                            return test.FAIL("Cannot delete resources. Cannot execute test: {} {}"
                                             .format(r_delete.status_code, r_delete.text))
                        else:
                            # Verify all other resources are not available
                            remaining_resources = ["device", "flow", "source", "sender", "receiver"]
                            for curr_resource in remaining_resources:
                                v, r_resource_deleted = self.do_request("GET", "{}{}s/{}"
                                                                        .format(self.query_url,
                                                                                curr_resource,
                                                                                self.test_data[curr_resource]["id"]))
                                if not v:
                                    return test.FAIL("Query API returned an unexpected response: {}. Cannot execute "
                                                     "test.".format(r_resource_deleted))
                                elif r_resource_deleted.status_code != 404:
                                    return test.FAIL("Query API returned an unexpected response: {} {}. Cannot execute "
                                                     "test.".format(r_resource_deleted.status_code,
                                                                    r_resource_deleted.text))
                elif r.status_code == 404:
                    pass
                else:
                    return test.FAIL(
                        "Query API returned an unexpected response: {} {}. Cannot execute test.".format(r.status_code,
                                                                                                        r.text))

            # Request websocket subscription / ws_href on resource topic
            test_data = deepcopy(self.test_data)

            websockets = dict()
            resources_to_post = ["node", "device", "source", "flow", "sender", "receiver"]

            for resource in resources_to_post:
                sub_json = deepcopy(self.subscription_data)
                sub_json["resource_path"] = "/{}s".format(resource)
                valid, r = self.do_request("POST", "{}subscriptions".format(self.query_url), data=sub_json)

                if not valid:
                    return test.FAIL("Query API returned an unexpected response: {}".format(r))
                else:
                    if r.status_code == 200 or r.status_code == 201:
                        websockets[resource] = WebsocketWorker(r.json()["ws_href"])
                    else:
                        return test.FAIL("Cannot request websocket subscriptions. Cannot execute test: {} {}"
                                         .format(r.status_code, r.text))

            # Post sample data
            for resource in resources_to_post:
                self.post_resource(test, resource, test_data[resource], 201)

            # Verify if corresponding message received via websocket: UNCHANGED (SYNC)

            # Load schema
            if self.is04_reg_utils.compare_api_version(api["version"], "v1.0") == 0:
                schema = load_resolved_schema(self.apis[QUERY_API_KEY]["spec_path"],
                                              "queryapi-v1.0-subscriptions-websocket.json")
            else:
                schema = load_resolved_schema(self.apis[QUERY_API_KEY]["spec_path"],
                                              "queryapi-subscriptions-websocket.json")

            for resource, resource_data in test_data.items():
                websockets[resource].start()
                sleep(0.5)
                if websockets[resource].did_error_occur():
                    return test.FAIL("Error opening websocket: {}".format(websockets[resource].get_error_message()))

                received_messages = websockets[resource].get_messages()

                # Validate received data against schema
                for message in received_messages:
                    try:
                        Draft4Validator(schema).validate(json.loads(message))
                    except ValidationError as e:
                        return test.FAIL("Received event message is invalid: {}".format(str(e)))

                # Verify data inside messages
                grain_data = list()

                for curr_msg in received_messages:
                    json_msg = json.loads(curr_msg)
                    grain_data.extend(json_msg["grain"]["data"])

                found_data_set = False
                for curr_data in grain_data:
                    pre_data = json.dumps(curr_data["pre"], sort_keys=True)
                    post_data = json.dumps(curr_data["post"], sort_keys=True)
                    sorted_resource_data = json.dumps(resource_data, sort_keys=True)

                    if pre_data == sorted_resource_data:
                        if post_data == sorted_resource_data:
                            found_data_set = True

                if not found_data_set:
                    return test.FAIL("Did not found expected data set in websocket UNCHANGED (SYNC) message for '{}'"
                                     .format(resource))

            # Verify if corresponding message received via websocket: MODIFIED
            old_resource_data = deepcopy(test_data)  # Backup old resource data for later comparison
            for resource, resource_data in test_data.items():
                # Update resource
                self.post_resource(test, resource, resource_data, 200)

            sleep(1)

            for resource, resource_data in test_data.items():
                received_messages = websockets[resource].get_messages()

                # Validate received data against schema
                for message in received_messages:
                    try:
                        Draft4Validator(schema).validate(json.loads(message))
                    except ValidationError as e:
                        return test.FAIL("Received event message is invalid: {}".format(str(e)))

                # Verify data inside messages
                grain_data = list()

                for curr_msg in received_messages:
                    json_msg = json.loads(curr_msg)
                    grain_data.extend(json_msg["grain"]["data"])

                found_data_set = False
                for curr_data in grain_data:
                    pre_data = json.dumps(curr_data["pre"], sort_keys=True)
                    post_data = json.dumps(curr_data["post"], sort_keys=True)
                    sorted_resource_data = json.dumps(resource_data, sort_keys=True)
                    sorted_old_resource_data = json.dumps(old_resource_data[resource], sort_keys=True)

                    if pre_data == sorted_old_resource_data:
                        if post_data == sorted_resource_data:
                            found_data_set = True

                if not found_data_set:
                    return test.FAIL("Did not found expected data set in websocket MODIFIED message for '{}'"
                                     .format(resource))

            # Verify if corresponding message received via websocket: REMOVED
            reversed_resource_list = deepcopy(resources_to_post)
            reversed_resource_list.reverse()
            for resource in reversed_resource_list:
                valid, r = self.do_request("DELETE", self.reg_url + "resource/{}s/{}".format(resource,
                                                                                             test_data[resource]["id"]))
                if not valid:
                    return test.FAIL("Registration API did not respond as expected: Cannot delete {}: {}"
                                     .format(resource, r))
                elif r.status_code != 204:
                    return test.FAIL("Registration API did not respond as expected: Cannot delete {}: {} {}"
                                     .format(resource, r.status_code, r.text))

            sleep(1)
            for resource, resource_data in test_data.items():
                received_messages = websockets[resource].get_messages()

                # Validate received data against schema
                for message in received_messages:
                    try:
                        Draft4Validator(schema).validate(json.loads(message))
                    except ValidationError as e:
                        return test.FAIL("Received event message is invalid: {}".format(str(e)))

                # Verify data inside messages
                grain_data = list()

                for curr_msg in received_messages:
                    json_msg = json.loads(curr_msg)
                    grain_data.extend(json_msg["grain"]["data"])

                found_data_set = False
                for curr_data in grain_data:
                    pre_data = json.dumps(curr_data["pre"], sort_keys=True)
                    sorted_resource_data = json.dumps(resource_data, sort_keys=True)

                    if pre_data == sorted_resource_data:
                        if "post" not in curr_data:
                            found_data_set = True

                if not found_data_set:
                    return test.FAIL("Did not found expected data set in websocket REMOVED message for '{}'"
                                     .format(resource))

            # Verify if corresponding message received via Websocket: ADDED
            # Post sample data again
            for resource in resources_to_post:
                # Recreate resource with updated version
                self.bump_resource_version(test_data[resource])
                self.post_resource(test, resource, test_data[resource], 201)

            sleep(1)
            for resource, resource_data in test_data.items():
                received_messages = websockets[resource].get_messages()

                # Validate received data against schema
                for message in received_messages:
                    try:
                        Draft4Validator(schema).validate(json.loads(message))
                    except ValidationError as e:
                        return test.FAIL("Received event message is invalid: {}".format(str(e)))

                grain_data = list()
                # Verify data inside messages
                for curr_msg in received_messages:
                    json_msg = json.loads(curr_msg)
                    grain_data.extend(json_msg["grain"]["data"])

                found_data_set = False
                for curr_data in grain_data:
                    post_data = json.dumps(curr_data["post"], sort_keys=True)
                    sorted_resource_data = json.dumps(resource_data, sort_keys=True)

                    if post_data == sorted_resource_data:
                        if "pre" not in curr_data:
                            found_data_set = True

                if not found_data_set:
                    return test.FAIL("Did not found expected data set in websocket ADDED message for '{}'"
                                     .format(resource))

                    # Tear down
            for k, v in websockets.items():
                v.close()

            return test.PASS()
        else:
            return test.FAIL("Version > 1 not supported yet.")

    def load_resource_data(self):
        """Loads test data from files"""
        result_data = dict()
        resources = ["node", "device", "source", "flow", "sender", "receiver"]
        for resource in resources:
            with open("test_data/IS0402/v1.2_{}.json".format(resource)) as resource_data:
                resource_json = json.load(resource_data)
                if self.is04_reg_utils.compare_api_version(self.apis[REG_API_KEY]["version"], "v1.2") < 0:
                    resource_json = self.downgrade_resource(resource, resource_json,
                                                            self.apis[REG_API_KEY]["version"])

                result_data[resource] = resource_json
        return result_data

    def load_subscription_request_data(self):
        """Loads subscription request data"""
        with open("test_data/IS0402/subscriptions_request.json") as resource_data:
            resource_json = json.load(resource_data)
            if self.is04_reg_utils.compare_api_version(self.apis[QUERY_API_KEY]["version"], "v1.2") < 0:
                return self.downgrade_resource("subscription", resource_json, self.apis[QUERY_API_KEY]["version"])
            return resource_json

    def do_400_check(self, test, resource_type, data):
        valid, r = self.do_request("POST", self.reg_url + "resource", data={"type": resource_type, "data": data})

        if not valid:
            return test.FAIL(r)

        if r.status_code != 400:
            return test.FAIL("Registration API returned a {} code for an invalid registration".format(r.status_code))

        schema = self.get_schema(REG_API_KEY, "POST", "/resource", 400)
        valid, message = self.check_response(REG_API_KEY, schema, "POST", r)

        if valid:
            return test.PASS()
        else:
            return test.FAIL(message)

    def downgrade_resource(self, resource_type, data, requested_version):
        """Downgrades given resource data to requested version"""
        version_major, version_minor = [int(x) for x in requested_version[1:].split(".")]

        if version_major == 1:
            if resource_type == "node":
                if version_minor <= 1:
                    keys_to_remove = [
                        "interfaces"
                    ]
                    for key in keys_to_remove:
                        if key in data:
                            del data[key]
                if version_minor == 0:
                    keys_to_remove = [
                        "api",
                        "clocks",
                        "description",
                        "tags"
                    ]
                    for key in keys_to_remove:
                        if key in data:
                            del data[key]
                return data

            elif resource_type == "device":
                if version_minor <= 1:
                    pass
                if version_minor == 0:
                    keys_to_remove = [
                        "controls",
                        "description",
                        "tags"
                    ]
                    for key in keys_to_remove:
                        if key in data:
                            del data[key]
                return data

            elif resource_type == "sender":
                if version_minor <= 1:
                    keys_to_remove = [
                        "caps",
                        "interface_bindings",
                        "subscription"
                    ]
                    for key in keys_to_remove:
                        if key in data:
                            del data[key]
                if version_minor == 0:
                    pass
                return data

            elif resource_type == "receiver":
                if version_minor <= 1:
                    keys_to_remove = [
                        "interface_bindings"
                    ]
                    for key in keys_to_remove:
                        if key in data:
                            del data[key]
                    if "subscription" in data and "active" in data["subscription"]:
                        del data["subscription"]["active"]
                if version_minor == 0:
                    pass
                return data

            elif resource_type == "source":
                if version_minor <= 1:
                    pass
                if version_minor == 0:
                    keys_to_remove = [
                        "channels",
                        "clock_name",
                        "grain_rate"
                    ]
                    for key in keys_to_remove:
                        if key in data:
                            del data[key]
                return data

            elif resource_type == "flow":
                if version_minor <= 1:
                    pass
                if version_minor == 0:
                    keys_to_remove = [
                        "bit_depth",
                        "colorspace",
                        "components",
                        "device_id",
                        "DID_SDID",
                        "frame_height",
                        "frame_width",
                        "grain_rate",
                        "interlace_mode",
                        "media_type",
                        "sample_rate",
                        "transfer_characteristic"
                    ]
                    for key in keys_to_remove:
                        if key in data:
                            del data[key]
                return data

            elif resource_type == "subscription":
                if version_minor <= 1:
                    pass
                if version_minor == 0:
                    keys_to_remove = [
                        "secure"
                    ]
                    for key in keys_to_remove:
                        if key in data:
                            del data[key]
                return data

        # Invalid request
        return None

    def bump_resource_version(self, resource):
        """Bump version timestamp of the given resource"""
        v = [int(i) for i in resource["version"].split(':')]
        v[1] += 1
        if v[1] == 1e9:
            v[0] += 1
            v[1] = 0
        resource["version"] = str(v[0]) + ':' + str(v[1])

    def post_resource(self, test, type, data, code = None):
        """Perform a POST request on the Registration API to create or update a resource registration"""

        # As a convenience, bump the version if this is expected to be an update
        if code == 200:
            self.bump_resource_version(data)

        valid, r = self.do_request("POST", self.reg_url + "resource",
                                   data = {"type": type, "data": data})
        if not valid:
            raise NMOSTestException(test.FAIL("Registration API did not respond as expected"))

        expected_codes = [200, 201] if code is None else [code]
        wrong_codes = [_ for _ in [200, 201] if _ not in expected_codes]

        if r.status_code in wrong_codes:
            raise NMOSTestException(test.FAIL("Registration API returned wrong HTTP code"))
        elif r.status_code not in expected_codes:
            raise NMOSTestException(test.FAIL("Registration API returned an unexpected response: "
                                              "{} {}".format(r.status_code, r.text)))<|MERGE_RESOLUTION|>--- conflicted
+++ resolved
@@ -1032,16 +1032,9 @@
         api = self.apis[QUERY_API_KEY]
         if not valid:
             return test.FAIL("Query API failed to respond to query")
-<<<<<<< HEAD
-        elif r.status_code == 501:
-            return test.OPTIONAL("Query API signalled that it does not support query parameters. "
-                                 "Query APIs should support basic query parameters for scalability.",
-                                 "https://github.com/AMWA-TV/nmos/wiki/IS-04#registries-basic-queries")
-=======
         elif self.is04_query_utils.compare_api_version(api["version"], "v1.3") >= 0 and r.status_code == 501:
             return test.OPTIONAL("Query API signalled that it does not support basic queries. This may be important for"
                                  " scalability.", "https://github.com/AMWA-TV/nmos/wiki/IS-04#registries-basic-queries")
->>>>>>> 9553ae8d
         elif len(r.json()) > 0:
             return test.FAIL("Query API returned more records than expected for query: {}".format(query_string))
 
