--- conflicted
+++ resolved
@@ -754,40 +754,6 @@
         else:
             return test.FAIL("Version > 1 not supported yet.")
 
-<<<<<<< HEAD
-    def test_30(self):
-        """Registration API accepts heartbeat requests for a Node held in the registry"""
-        test = Test("Registration API accepts heartbeat requests for a Node held in the registry")
-
-        api = self.apis[REG_API_KEY]
-        if self.is04_reg_utils.compare_api_version(api["version"], "v2.0") <= 0:
-            with open("test_data/IS0402/v1.2_node.json") as node_data:
-                node_json = json.load(node_data)
-                if self.is04_reg_utils.compare_api_version(api["version"], "v1.2") < 0:
-                    node_json = self.downgrade_resource("node", node_json, self.apis[REG_API_KEY]["version"])
-
-                # Post Node
-                valid, r = self.do_request("POST", self.reg_url + "resource", data={"type": "node", "data": node_json})
-
-                if not valid:
-                    return test.FAIL("Registration API did not respond as expected")
-                elif r.status_code == 200 or r.status_code == 201:
-                    pass
-                else:
-                    return test.FAIL("Registration API returned an unexpected response: {} {}".format(r.status_code, r.text))
-
-                # Post heartbeat
-                valid, r = self.do_request("POST", "{}health/nodes/{}".format(self.reg_url, node_json["id"]))
-                if not valid:
-                    return test.FAIL("Registration API did not respond as expected")
-                elif r.status_code == 200:
-                    return test.PASS()
-                else:
-                    return test.FAIL("Registration API returned an unexpected response: {} {}".format(r.status_code, r.text))
-        else:
-            return test.FAIL("Version > 1 not supported yet.")
-
-=======
     def test_29(self):
         """Query API supports websocket subscription request"""
         test = Test("Query API supports request of a websocket subscription")
@@ -798,7 +764,7 @@
             with open("test_data/IS0402/subscriptions_request.json") as sub_data:
                 sub_json = json.load(sub_data)
                 if self.is04_reg_utils.compare_api_version(api["version"], "v1.2") < 0:
-                        sub_json = self.downgrade_resource("subscription", sub_json, self.apis[REG_API_KEY]["version"])
+                    sub_json = self.downgrade_resource("subscription", sub_json, self.apis[REG_API_KEY]["version"])
 
                 valid, r = self.do_request("POST", "{}subscriptions".format(self.query_url), data=sub_json)
                 if not valid:
@@ -817,7 +783,38 @@
                     return test.FAIL("Query API returned an unexpected response: {} {}".format(r.status_code, r.text))
         else:
             return test.FAIL("Version > 1 not supported yet.")
->>>>>>> a52e2c91
+
+    def test_30(self):
+        """Registration API accepts heartbeat requests for a Node held in the registry"""
+        test = Test("Registration API accepts heartbeat requests for a Node held in the registry")
+
+        api = self.apis[REG_API_KEY]
+        if self.is04_reg_utils.compare_api_version(api["version"], "v2.0") <= 0:
+            with open("test_data/IS0402/v1.2_node.json") as node_data:
+                node_json = json.load(node_data)
+                if self.is04_reg_utils.compare_api_version(api["version"], "v1.2") < 0:
+                    node_json = self.downgrade_resource("node", node_json, self.apis[REG_API_KEY]["version"])
+
+                # Post Node
+                valid, r = self.do_request("POST", self.reg_url + "resource", data={"type": "node", "data": node_json})
+
+                if not valid:
+                    return test.FAIL("Registration API did not respond as expected")
+                elif r.status_code == 200 or r.status_code == 201:
+                    pass
+                else:
+                    return test.FAIL("Registration API returned an unexpected response: {} {}".format(r.status_code, r.text))
+
+                # Post heartbeat
+                valid, r = self.do_request("POST", "{}health/nodes/{}".format(self.reg_url, node_json["id"]))
+                if not valid:
+                    return test.FAIL("Registration API did not respond as expected")
+                elif r.status_code == 200:
+                    return test.PASS()
+                else:
+                    return test.FAIL("Registration API returned an unexpected response: {} {}".format(r.status_code, r.text))
+        else:
+            return test.FAIL("Version > 1 not supported yet.")
 
     def do_400_check(self, test, resource_type, data):
         valid, r = self.do_request("POST", self.reg_url + "resource", data={"type": resource_type, "data": data})
@@ -962,4 +959,4 @@
         if v[1] == 1e9:
             v[0] += 1
             v[1] = 0
-        resource["version"] = str(v[0]) + ':' + str(v[1])
+        resource["version"] = str(v[0]) + ':' + str(v[1])